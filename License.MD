### Schema and Documentation License

Version 1.0, February 2, 2022

Copyright (C) 2022 Open Cap Table Coalition <https://http://opencaptablecoalition.com/>

#### 1. LICENSE

**By using and/or copying Open Cap Table Coalition JSON Schema files or documentation thereof
(each, individually, an “OCF File”, and, collectively, the “OCF Files”), you (the licensee)
agree that you have read, understood, and will comply with the following terms and conditions**:

Permission to copy and distribute OCF Files, in any medium for any purpose and without fee or
royalty is hereby granted, provided that

1. For _ALL_ copies of an OCF File or portions thereof that are **not** JSON Schema files, you include

- A link to the original OCF File and
- A notice in the form "Copyright © [$date-of-ocf-file] [Open Cap Table Coalition](https://opencaptablecoalition.com)."; and

2. For _ALL_ copies of an OCF File or portions thereof that **are** JSON Schema files, you include

- A `$comment` field with a value of: "Copyright © [$date-of-ocf-file]
  Open Cap Table Coalition (https://opencaptablecoalition.com) / Original File: [$url-of-original-schema-file]"

When space permits, inclusion of the full text of the **NOTICE** (as defined below) should be provided. We request
that authorship attribution be provided in any software, documents, or other items or products
that you create pursuant to the implementation of OCF Files, or any portion thereof.

No right to create modifications or derivatives of OCF Files is granted pursuant to this license,
except as follows:

_To facilitate implementation of the technical specifications set forth in
the OCF Files, anyone may prepare and distribute derivative works and
portions of the OCF Files in software, in supporting materials accompanying
software, and in documentation of software, PROVIDED that all such
works include the notice below. HOWEVER, the publication of derivative
works of OCF Files for use as a technical specification is expressly prohibited._

In addition, "Code Components" — sample OCF file implementations, sample OCF JSONs and computer
programming language code — are licensed under the [Apache 2 License](https://www.apache.org/licenses/LICENSE-2.0).

The full "Notice" is:

> "Copyright © [$date-of-ocf-file] Open Cap Table Coalition. This software or document
> includes material copied from or derived from [title and URI of the
<<<<<<< HEAD
>
> > OCF File]."
=======
> OCF File]."
>>>>>>> 0d59e900

#### 2. DISCLAIMERS

OCF FILES ARE PROVIDED "AS IS," AND COPYRIGHT HOLDERS MAKE NO REPRESENTATIONS OR WARRANTIES,
EXPRESS OR IMPLIED, INCLUDING, BUT NOT LIMITED TO, WARRANTIES OF MERCHANTABILITY, FITNESS
FOR A PARTICULAR PURPOSE, NON-INFRINGEMENT, OR TITLE; THAT THE CONTENTS OF THE OCF FILES ARE
SUITABLE FOR ANY PURPOSE; NOR THAT THE IMPLEMENTATION OF SUCH CONTENTS WILL NOT INFRINGE ANY
THIRD PARTY PATENTS, COPYRIGHTS, TRADEMARKS OR OTHER RIGHTS. COPYRIGHT HOLDERS WILL NOT BE LIABLE
FOR ANY DIRECT, INDIRECT, SPECIAL OR CONSEQUENTIAL DAMAGES ARISING OUT OF ANY USE OF THE OCF FILES
OR THE PERFORMANCE OR IMPLEMENTATION OF THE CONTENTS THEREOF.

The name and trademarks of copyright holders may NOT be used in advertising or publicity pertaining
to the OCF Files or their contents without specific, written prior permission. Title to copyright
in the OCF Files will at all times remain with copyright holders.<|MERGE_RESOLUTION|>--- conflicted
+++ resolved
@@ -44,12 +44,7 @@
 
 > "Copyright © [$date-of-ocf-file] Open Cap Table Coalition. This software or document
 > includes material copied from or derived from [title and URI of the
-<<<<<<< HEAD
->
-> > OCF File]."
-=======
 > OCF File]."
->>>>>>> 0d59e900
 
 #### 2. DISCLAIMERS
 
