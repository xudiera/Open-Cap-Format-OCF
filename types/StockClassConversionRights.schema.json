--- conflicted
+++ resolved
@@ -2,11 +2,7 @@
   "$schema": "http://json-schema.org/draft-07/schema",
   "$id": "Types.StockClassConversionRights.schema.json",
   "title": "Type - StockClassConversionRights",
-<<<<<<< HEAD
   "description": "Type representation of a conversion right from one security into a StockClass.",
-=======
-  "description": "Type representation of one converstion right for shares of this stock class or series to convert to another class. Stock Classes may have many StockClassConversionRights.",
->>>>>>> 5525b10b
   "type": "object",
   "properties": {
     "ratio": {
