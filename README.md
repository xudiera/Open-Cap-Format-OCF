--- conflicted
+++ resolved
@@ -12,13 +12,10 @@
 ### Recommended Editor for the openapi.json file
 
 - Simply use [VSCode](https://code.visualstudio.com/) with the "Prettier - Code formatter"
-<<<<<<< HEAD
-=======
 
 ### Developing
 
 This repo requires Prettier to be run on all files. Run `npm install` to install dev dependencies and Prettier will automatically run pre-commit.
->>>>>>> 4f5e810a
 
 ### Schema Organization
 
