![](https://github.com/gunderson-dettmer/OCF-MD-Generator/blob/master/docs/images/OCF%20Logo.png)

# Open Cap Table Format (OCF)

Data Schema and Specification for Open Cap Format (OCF) published by the [Open Cap Table Coalition](https://medium.com/@opencaptable).

## What is OCF?

OCF (or **O**pen **C**ap Table **F**ormat) is a data standard developed by the Open Cap Table Coalition to enable the
easy and accurate exchange and use of company capitalization information through a standardized format. It is made
freely available for anyone to use, though changes must be made through the Coalition's [change process](#how-to-contribute).

## How Does It Work?

### OCF File Types

OCF is a multi-file format designed to make it easy to split, compress or stream company capitalization tables.
A valid OCF cap table is made up of JSON objects that match the schemas available in our repo in
the [Schemas folder](/schema).

OCF objects are grouped and stored in eight file types (defined in our [file schemas folder](/schema/files)).

There are currently 8 file types that make up a cap table:

1. [A Manifest File](/schema/files/OCFManifestFile.schema.json) - The manifest holds basic issuer information and
   references to the instances of the other 7 file types needed to represent a company's capitalization history.
2. [Stakeholders File(s)](/schema/files/StakeholdersFile.schema.json) - One or more files listing all stakeholders
   of the Company. Stakeholder types are enumerated in our standard, and we welcome comments on how to categorize
   stakeholders.
3. [Stock Classes File(s)](/schema/files/StockClassesFile.schema.json) - One or more files listing all classes /
   series of stock issued by the issuer.
4. [Stock Legend Templates File(s)](/schema/files/StockLegendTemplatesFile.schema.json) - One or more files storing the
   legends used by the issuer.
5. [Stock Plans File(s)](/schema/files/StockPlansFile.schema.json) - One or more files storing the issuer's stock plans
   and related information.
6. [Transactions File(s)](/schema/files/TransactionsFile.schema.json) - One or more files storing the transactions for
   the issuers. Any of our [transaction event objects](/schema/objects/transactions) are supported.
7. [Valuations File(s)](/schema/files/ValuationsFile.schema.json) - One or more files storing valuations for the issuer.
8. [Vesting Schedules File(s)](/schema/files/VestingSchedulesFile.schema.json) - One or more files storing vesting
   schedules used by the issuer.

**At the moment, we recommend combining all of these files into a single compressed file with a \*.ocf extension:**

![](https://github.com/gunderson-dettmer/OCF-MD-Generator/blob/master/docs/images/OCF%20Container.png)

We are working on sample tooling to interact with compressed \*.ocf files.

### Event-Driven Architecture

OCF is powered by an event-driven architecture. All Stocks, Plan Securities, Warrants and Convertibles have
object-specific events that are added to an event "stack" to represent the history of that security. These events
describe the relevant data needed to describe key events such as issuances, transfers, conversions, etc. You can
see a full list of event transactions supported in our [transactions schemas folder](/schema/objects/transactions).

Here's an example of how an event stack would work to track the lifecycle of a single issuance of preferred stock:

![](https://github.com/gunderson-dettmer/OCF-MD-Generator/blob/master/docs/images/Transaction%20Stack%20Animation.gif)

### Schema Composition

In order to improve code quality, reduce repetition and provide for a better developer experience, OCF schemas rely
heavily on [object composition](https://en.wikipedia.org/wiki/Object_composition). In the
[primitives folder](/schema/primitives), you'll see a number of abstract base models called "primitives" stored in a
folder structure that mirrors our [objects folder](/schema/objects). We incorporate the properties in these primitives
into OCF objects by using the JSONSchema [allOf](https://json-schema.org/understanding-json-schema/reference/combining.html)
property.

For example, all of our transaction events must have properties listed in the
[BaseTransaction](/schema/primitives/transactions/BaseTransaction.schema.json) schema. Then, different groups of
transaction events share some common properties, and these are enforced by incorporating more specific primitives -
e.g. all issues (whether of stock, plan securities, warrants or convertibles) must incorporate the properties set
forth in [BaseAcceptance](/schema/primitives/transactions/acceptance/BaseAcceptance.schema.json) _in addition to the
properties in BaseTransaction_.

### What's with empty properties (e.g. {}) in your schemas?

You'll notice that _required_ OCF object properties that are incorporated via composition have empty objects
as their schema values in the OCF object schemas (i.e. `"id": {}`). This is due to how JSONSchema validators interact with the
"required" property. If validators don't find a required property in an object schema, even if it's one of the
primitives the object is composed of, most (all?) JSONSchema validators will throw an error. As a result, we need to
add required, "inherited" properties to the final OCF object schemas. They don't actually need to be redefined, however,
so we just assign these repeat properties a value of {} in the schema as JSONSchema validators _can_ import the property
details via allOf. Our documentation generator looks back to the full details of the property from the inherited schemas,
however, and the documentation shows the full property details inherited from the primitives. Unless you're developing
OCF schemas, these implementation details probably won't matter to you, and you can rely on our documentation for
definitive documentation of the necessary properties and all details thereof.

## How to Contribute

If you would like to suggest a bug-fix or correction to the existing spec, please go ahead and submit a pull request
with the change. Please consult our [contributor guidelines](/docs/CONTRIBUTING.MD) before submitting.

If you have a suggestion, feature request or other substantive change you think should be incorporated into OCF,
please start by opening a discussion in our
[suggestions channel](https://github.com/Open-Cap-Table-Coalition/Open-Cap-Format-OCF/discussions/categories/suggestions)
on GitHub. Once a consensus is reached on whether and how to incorporate your suggestion, the TWG
may open an issue and assign a TWG member to lead further work on the issue.

## Overall Repo Organization

[Full documentation](docs/README.md) is available in the [docs folder](/docs). Our documentation is
auto-generated and our toolchain is still being refined, so the layout may continue to change and improve.

## Schemas are divided into five folders:

### [Files](/schema/files)

_Describes the eight top-level files that hold OCF objects and are required to export or import a cap table._

- **OCF Manifest File**

  - **Id:** `https://opencaptablecoalition.com/schema/files/OCFManifestFile.schema.json`
  - **Description:** Top-level schema describing the OCF Manifest, which holds issuer information and references ocf files containing transactions, stakeholders, stock classes, etc.
  - **View more:** [schema/files/OCFManifestFile](/docs/schema/files/OCFManifestFile.md)

- **File - Stakeholders**

  - **Id:** `https://opencaptablecoalition.com/schema/files/StakeholdersFile.schema.json`
  - **Description:** JSON containing file type identifier and list of stakeholders
  - **View more:** [schema/files/StakeholdersFile](/docs/schema/files/StakeholdersFile.md)

- **File - Stock Classes**

  - **Id:** `https://opencaptablecoalition.com/schema/files/StockClassesFile.schema.json`
  - **Description:** JSON containing file type identifier and list of stock classes
  - **View more:** [schema/files/StockClassesFile](/docs/schema/files/StockClassesFile.md)

- **File - Stock Legend Templates**

  - **Id:** `https://opencaptablecoalition.com/schema/files/StockLegendTemplatesFile.schema.json`
  - **Description:** JSON containing file type identifier and list of stock legend templates
  - **View more:** [schema/files/StockLegendTemplatesFile](/docs/schema/files/StockLegendTemplatesFile.md)

- **File - Stock Plans**

  - **Id:** `https://opencaptablecoalition.com/schema/files/StockPlansFile.schema.json`
  - **Description:** JSON containing file type identifier and list of stock plans
  - **View more:** [schema/files/StockPlansFile](/docs/schema/files/StockPlansFile.md)

- **File - Transactions**

  - **Id:** `https://opencaptablecoalition.com/schema/files/TransactionsFile.schema.json`
  - **Description:** JSON containing file type identifier and list transactions
  - **View more:** [schema/files/TransactionsFile](/docs/schema/files/TransactionsFile.md)

- **File - Valuations**

  - **Id:** `https://opencaptablecoalition.com/schema/files/ValuationsFile.schema.json`
  - **Description:** JSON containing file type identifier and list of valuations
  - **View more:** [schema/files/ValuationsFile](/docs/schema/files/ValuationsFile.md)

- **File - Vesting Schedules**

  - **Id:** `https://opencaptablecoalition.com/schema/files/VestingSchedulesFile.schema.json`
  - **Description:** JSON containing file type identifier and list of vesting schedules
  - **View more:** [schema/files/VestingSchedulesFile](/docs/schema/files/VestingSchedulesFile.md)

### [Objects](/schema/objects)

_Describing the structure of OCF -- these contain the common object properties `id` and `comments`_

- **Object - Issuer**

  - **Id:** `https://opencaptablecoalition.com/schema/objects/Issuer.schema.json`
  - **Description:** Object describing the issuer of the cap table (the company whose cap table this is)
  - **View more:** [schema/objects/Issuer](/docs/schema/objects/Issuer.md)

- **Object - Stakeholder**

  - **Id:** `https://opencaptablecoalition.com/schema/objects/Stakeholder.schema.json`
  - **Description:** Object describing a stakeholder
  - **View more:** [schema/objects/Stakeholder](/docs/schema/objects/Stakeholder.md)

- **Object - Stock Class**

  - **Id:** `https://opencaptablecoalition.com/schema/objects/StockClass.schema.json`
  - **Description:** Object describing a class of stock issued by the issuer
  - **View more:** [schema/objects/StockClass](/docs/schema/objects/StockClass.md)

- **Object - Stock Legend Template**

  - **Id:** `https://opencaptablecoalition.com/schema/objects/StockLegendTemplate.schema.json`
  - **Description:** Object describing a stock legend template
  - **View more:** [schema/objects/StockLegendTemplate](/docs/schema/objects/StockLegendTemplate.md)

- **Object - Stock Plan**

  - **Id:** `https://opencaptablecoalition.com/schema/objects/StockPlan.schema.json`
  - **Description:** Object describing a plan which stock options are issued from
  - **View more:** [schema/objects/StockPlan](/docs/schema/objects/StockPlan.md)

- **Object - Valuation**

  - **Id:** `https://opencaptablecoalition.com/schema/objects/Valuation.schema.json`
  - **Description:** Object describing a valuation used in the cap table
  - **View more:** [schema/objects/Valuation](/docs/schema/objects/Valuation.md)

- **Object - Vesting Schedule**

  - **Id:** `https://opencaptablecoalition.com/schema/objects/VestingSchedule.schema.json`
  - **Description:** Object describing a strictly time-based vesting schedule
  - **View more:** [schema/objects/VestingSchedule](/docs/schema/objects/VestingSchedule.md)

- **Object - Convertible Transfer Transaction**

  - **Id:** `https://opencaptablecoalition.com/schema/objects/transactions/transfer/ConvertibleTransfer.schema.json`
  - **Description:** Object describing a transfer or secondary sale of a convertible security
  - **View more:** [schema/objects/transactions/transfer/ConvertibleTransfer](/docs/schema/objects/transactions/transfer/ConvertibleTransfer.md)

- **Object - Plan Security Transfer Transaction**

  - **Id:** `https://opencaptablecoalition.com/schema/objects/transactions/transfer/PlanSecurityTransfer.schema.json`
  - **Description:** Object describing a transfer of a plan security
  - **View more:** [schema/objects/transactions/transfer/PlanSecurityTransfer](/docs/schema/objects/transactions/transfer/PlanSecurityTransfer.md)

- **Object - Stock Transfer Transaction**

  - **Id:** `https://opencaptablecoalition.com/schema/objects/transactions/transfer/StockTransfer.schema.json`
  - **Description:** Object describing a transfer or secondary sale of a stock security
  - **View more:** [schema/objects/transactions/transfer/StockTransfer](/docs/schema/objects/transactions/transfer/StockTransfer.md)

- **Object - Warrant Transfer Transaction**

  - **Id:** `https://opencaptablecoalition.com/schema/objects/transactions/transfer/WarrantTransfer.schema.json`
  - **Description:** Object describing a transfer or secondary sale of a warrant security
  - **View more:** [schema/objects/transactions/transfer/WarrantTransfer](/docs/schema/objects/transactions/transfer/WarrantTransfer.md)

- **Object - Stock Split Transaction**

  - **Id:** `https://opencaptablecoalition.com/schema/objects/transactions/split/StockClassSplit.schema.json`
  - **Description:** Object describing a split of a stock class
  - **View more:** [schema/objects/transactions/split/StockClassSplit](/docs/schema/objects/transactions/split/StockClassSplit.md)

- **Object - Convertible Retraction Transaction**

  - **Id:** `https://opencaptablecoalition.com/schema/objects/transactions/retraction/ConvertibleRetraction.schema.json`
  - **Description:** Object describing a retraction of a convertible security
  - **View more:** [schema/objects/transactions/retraction/ConvertibleRetraction](/docs/schema/objects/transactions/retraction/ConvertibleRetraction.md)

- **Object - Plan Security Retraction Transaction**

  - **Id:** `https://opencaptablecoalition.com/schema/objects/transactions/retraction/PlanSecurityRetraction.schema.json`
  - **Description:** Object describing a retraction of a plan security
  - **View more:** [schema/objects/transactions/retraction/PlanSecurityRetraction](/docs/schema/objects/transactions/retraction/PlanSecurityRetraction.md)

- **Object - Stock Retraction Transaction**

  - **Id:** `https://opencaptablecoalition.com/schema/objects/transactions/retraction/StockRetraction.schema.json`
  - **Description:** Object describing a retraction of a stock security
  - **View more:** [schema/objects/transactions/retraction/StockRetraction](/docs/schema/objects/transactions/retraction/StockRetraction.md)

- **Object - Warrant Retraction Transaction**

  - **Id:** `https://opencaptablecoalition.com/schema/objects/transactions/retraction/WarrantRetraction.schema.json`
  - **Description:** Object describing a retraction of a warrant security
  - **View more:** [schema/objects/transactions/retraction/WarrantRetraction](/docs/schema/objects/transactions/retraction/WarrantRetraction.md)

- **Object - Stock Repurchase Transaction**

  - **Id:** `https://opencaptablecoalition.com/schema/objects/transactions/repurchase/StockRepurchase.schema.json`
  - **Description:** Object describing a stock repurchase transaction
  - **View more:** [schema/objects/transactions/repurchase/StockRepurchase](/docs/schema/objects/transactions/repurchase/StockRepurchase.md)

- **Object - Plan Security Release Transaction**

  - **Id:** `https://opencaptablecoalition.com/schema/objects/transactions/release/PlanSecurityRelease.schema.json`
  - **Description:** Object describing a plan security release transaction
  - **View more:** [schema/objects/transactions/release/PlanSecurityRelease](/docs/schema/objects/transactions/release/PlanSecurityRelease.md)

- **Object - Stock Re-issuance Transaction**

  - **Id:** `https://opencaptablecoalition.com/schema/objects/transactions/reissuance/StockReissuance.schema.json`
  - **Description:** Object describing a re-issuance of stock
  - **View more:** [schema/objects/transactions/reissuance/StockReissuance](/docs/schema/objects/transactions/reissuance/StockReissuance.md)

- **Object - Convertible Issuance Transaction**

  - **Id:** `https://opencaptablecoalition.com/schema/objects/transactions/issuance/ConvertibleIssuance.schema.json`
  - **Description:** Object describing convertible instrument issuance transaction by the issuer and held by a stakeholder
  - **View more:** [schema/objects/transactions/issuance/ConvertibleIssuance](/docs/schema/objects/transactions/issuance/ConvertibleIssuance.md)

- **Object - Plan Security Issuance Transaction**

  - **Id:** `https://opencaptablecoalition.com/schema/objects/transactions/issuance/PlanSecurityIssuance.schema.json`
  - **Description:** Object describing securities issuance transaction from a plan by the issuer and held by a stakeholder
  - **View more:** [schema/objects/transactions/issuance/PlanSecurityIssuance](/docs/schema/objects/transactions/issuance/PlanSecurityIssuance.md)

- **Object - Stock Issuance Transaction**

  - **Id:** `https://opencaptablecoalition.com/schema/objects/transactions/issuance/StockIssuance.schema.json`
  - **Description:** Object describing a stock issuance transaction by the issuer and held by a stakeholder
  - **View more:** [schema/objects/transactions/issuance/StockIssuance](/docs/schema/objects/transactions/issuance/StockIssuance.md)

- **Object - Warrant Issuance Transaction**

  - **Id:** `https://opencaptablecoalition.com/schema/objects/transactions/issuance/WarrantIssuance.schema.json`
  - **Description:** Object describing warrant issuance transaction by the issuer and held by a stakeholder
  - **View more:** [schema/objects/transactions/issuance/WarrantIssuance](/docs/schema/objects/transactions/issuance/WarrantIssuance.md)

- **Object - Plan Security Exercise Transaction**

  - **Id:** `https://opencaptablecoalition.com/schema/objects/transactions/exercise/PlanSecurityExercise.schema.json`
  - **Description:** Object describing a plan security exercise transaction
  - **View more:** [schema/objects/transactions/exercise/PlanSecurityExercise](/docs/schema/objects/transactions/exercise/PlanSecurityExercise.md)

- **Object - Warrant Exercise Transaction**

  - **Id:** `https://opencaptablecoalition.com/schema/objects/transactions/exercise/WarrantExercise.schema.json`
  - **Description:** Object describing a warrant exercise transaction
  - **View more:** [schema/objects/transactions/exercise/WarrantExercise](/docs/schema/objects/transactions/exercise/WarrantExercise.md)

- **Object - Convertible Conversion Transaction**

  - **Id:** `https://opencaptablecoalition.com/schema/objects/transactions/conversion/ConvertibleConversion.schema.json`
  - **Description:** Object describing a conversion of a convertible security
  - **View more:** [schema/objects/transactions/conversion/ConvertibleConversion](/docs/schema/objects/transactions/conversion/ConvertibleConversion.md)

- **Object - Stock Conversion Transaction**

  - **Id:** `https://opencaptablecoalition.com/schema/objects/transactions/conversion/StockConversion.schema.json`
  - **Description:** Object describing a conversion of stock
  - **View more:** [schema/objects/transactions/conversion/StockConversion](/docs/schema/objects/transactions/conversion/StockConversion.md)

- **Object - Convertible Cancellation Transaction**

  - **Id:** `https://opencaptablecoalition.com/schema/objects/transactions/cancellation/ConvertibleCancellation.schema.json`
  - **Description:** Object describing a cancellation of a convertible security
  - **View more:** [schema/objects/transactions/cancellation/ConvertibleCancellation](/docs/schema/objects/transactions/cancellation/ConvertibleCancellation.md)

- **Object - Plan Security Cancellation Transaction**

  - **Id:** `https://opencaptablecoalition.com/schema/objects/transactions/cancellation/PlanSecurityCancellation.schema.json`
  - **Description:** Object describing a cancellation of a plan security
  - **View more:** [schema/objects/transactions/cancellation/PlanSecurityCancellation](/docs/schema/objects/transactions/cancellation/PlanSecurityCancellation.md)

- **Object - Stock Cancellation Transaction**

  - **Id:** `https://opencaptablecoalition.com/schema/objects/transactions/cancellation/StockCancellation.schema.json`
  - **Description:** Object describing a cancellation of a stock security
  - **View more:** [schema/objects/transactions/cancellation/StockCancellation](/docs/schema/objects/transactions/cancellation/StockCancellation.md)

- **Object - Warrant Cancellation Transaction**

  - **Id:** `https://opencaptablecoalition.com/schema/objects/transactions/cancellation/WarrantCancellation.schema.json`
  - **Description:** Object describing a cancellation of a warrant security
  - **View more:** [schema/objects/transactions/cancellation/WarrantCancellation](/docs/schema/objects/transactions/cancellation/WarrantCancellation.md)

- **Object - Convertible Acceptance Transaction**

  - **Id:** `https://opencaptablecoalition.com/schema/objects/transactions/acceptance/ConvertibleAcceptance.schema.json`
  - **Description:** Object describing a convertible acceptance transaction
  - **View more:** [schema/objects/transactions/acceptance/ConvertibleAcceptance](/docs/schema/objects/transactions/acceptance/ConvertibleAcceptance.md)

- **Object - Plan Security Acceptance Transaction**

  - **Id:** `https://opencaptablecoalition.com/schema/objects/transactions/acceptance/PlanSecurityAcceptance.schema.json`
  - **Description:** Object describing a plan security acceptance transaction
  - **View more:** [schema/objects/transactions/acceptance/PlanSecurityAcceptance](/docs/schema/objects/transactions/acceptance/PlanSecurityAcceptance.md)

- **Object - Stock Acceptance Transaction**

  - **Id:** `https://opencaptablecoalition.com/schema/objects/transactions/acceptance/StockAcceptance.schema.json`
  - **Description:** Object describing a stock acceptance transaction
  - **View more:** [schema/objects/transactions/acceptance/StockAcceptance](/docs/schema/objects/transactions/acceptance/StockAcceptance.md)

- **Object - Warrant Acceptance Transaction**

  - **Id:** `https://opencaptablecoalition.com/schema/objects/transactions/acceptance/WarrantAcceptance.schema.json`
  - **Description:** Object describing a warrant acceptance transaction
  - **View more:** [schema/objects/transactions/acceptance/WarrantAcceptance](/docs/schema/objects/transactions/acceptance/WarrantAcceptance.md)

### [Enums](/schema/enums)

_Key enumerations used throughout the schemas_

- **Enum - Accrual Period Type**

  - **Id:** `https://opencaptablecoalition.com/schema/enums/AccrualPeriodType.schema.json`
  - **Description:** Enumeration of interest accrual period types
  - **View more:** [schema/enums/AccrualPeriodType](/docs/schema/enums/AccrualPeriodType.md)

- **Enum - Address Type**

  - **Id:** `https://opencaptablecoalition.com/schema/enums/AddressType.schema.json`
  - **Description:** Enumeration of address types
  - **View more:** [schema/enums/AddressType](/docs/schema/enums/AddressType.md)

- **Enum - Allocation Type**

  - **Id:** `https://opencaptablecoalition.com/schema/enums/AllocationType.schema.json`
  - **Description:** Enumeration of allocation types for vesting schedules. Using an example of 18 shares split across 4 tranches, each allocation type results in a different schedule as follows:
    1.  Cumulative Rounding (5 - 4 - 5 - 4)
    2.  Cumulative Round Down (4 - 5 - 4 - 5)
    3.  Front Loaded (5 - 5 - 4 - 4)
    4.  Back Loaded (4 - 4 - 5 - 5)
    5.  Front Loaded to Single Tranche (6 - 4 - 4 - 4)
    6.  Back Loaded to Single Tranche (4 - 4 - 4 - 6)
  - **View more:** [schema/enums/AllocationType](/docs/schema/enums/AllocationType.md)

- **Enum - Compensation Type**

  - **Id:** `https://opencaptablecoalition.com/schema/enums/CompensationType.schema.json`
  - **Description:** Enumeration of stock compensation types
  - **View more:** [schema/enums/CompensationType](/docs/schema/enums/CompensationType.md)

- **Enum - Compounding Type**

  - **Id:** `https://opencaptablecoalition.com/schema/enums/CompoundingType.schema.json`
  - **Description:** Enumeration of interest compounding types
  - **View more:** [schema/enums/CompoundingType](/docs/schema/enums/CompoundingType.md)

- **Enum - Conversion Mechanism Type**

  - **Id:** `https://opencaptablecoalition.com/schema/enums/ConversionMechanismType.schema.json`
  - **Description:** Enumeration of convertible conversion calculation types.
  - **View more:** [schema/enums/ConversionMechanismType](/docs/schema/enums/ConversionMechanismType.md)

- **Enum - Convertible Type**

  - **Id:** `https://opencaptablecoalition.com/schema/enums/ConvertibleType.schema.json`
  - **Description:** Enumeration of convertible instrument types
  - **View more:** [schema/enums/ConvertibleType](/docs/schema/enums/ConvertibleType.md)

- **Enum - Day Count Type**

  - **Id:** `https://opencaptablecoalition.com/schema/enums/DayCountType.schema.json`
  - **Description:** Enumeration of how the number of days are determined per period
  - **View more:** [schema/enums/DayCountType](/docs/schema/enums/DayCountType.md)

- **Enum - Email Type**

  - **Id:** `https://opencaptablecoalition.com/schema/enums/EmailType.schema.json`
  - **Description:** Enumeration of email types
  - **View more:** [schema/enums/EmailType](/docs/schema/enums/EmailType.md)

- **Enum - OCF File Type**

  - **Id:** `https://opencaptablecoalition.com/schema/enums/FileType.schema.json`
  - **Description:** Enumeration of different OCF file types which are used to load proper schemas for validation
  - **View more:** [schema/enums/FileType](/docs/schema/enums/FileType.md)

- **Enum - Interest Payout Type**

  - **Id:** `https://opencaptablecoalition.com/schema/enums/InterestPayoutType.schema.json`
  - **Description:** Enumeration of interest payout types (e.g. deferred or cash payment)
  - **View more:** [schema/enums/InterestPayoutType](/docs/schema/enums/InterestPayoutType.md)

- **Enum - OCF Version Type**

  - **Id:** `https://opencaptablecoalition.com/schema/enums/OCFVersionType.schema.json`
  - **Description:** Enumeration of recognized OCF versions
  - **View more:** [schema/enums/OCFVersionType](/docs/schema/enums/OCFVersionType.md)

- **Enum - Object Type**

  - **Id:** `https://opencaptablecoalition.com/schema/enums/ObjectType.schema.json`
  - **Description:** Enumeration of object types
  - **View more:** [schema/enums/ObjectType](/docs/schema/enums/ObjectType.md)

- **Enum - Option Type**

  - **Id:** `https://opencaptablecoalition.com/schema/enums/OptionType.schema.json`
  - **Description:** Enumeration of option types
  - **View more:** [schema/enums/OptionType](/docs/schema/enums/OptionType.md)

- **Enum - Parent Security Type**

  - **Id:** `https://opencaptablecoalition.com/schema/enums/ParentSecurityType.schema.json`
  - **Description:** Enumeration of parent sources a stock can be issued or created from
  - **View more:** [schema/enums/ParentSecurityType](/docs/schema/enums/ParentSecurityType.md)

- **Enum - Period Type**

  - **Id:** `https://opencaptablecoalition.com/schema/enums/PeriodType.schema.json`
  - **Description:** Enumeration of time period types
  - **View more:** [schema/enums/PeriodType](/docs/schema/enums/PeriodType.md)

- **Enum - Phone Type**

  - **Id:** `https://opencaptablecoalition.com/schema/enums/PhoneType.schema.json`
  - **Description:** Enumeration of phone number types
  - **View more:** [schema/enums/PhoneType](/docs/schema/enums/PhoneType.md)

- **Enum - Rounding Type**

  - **Id:** `https://opencaptablecoalition.com/schema/enums/RoundingType.schema.json`
  - **Description:** Enumeration of rounding types
  - **View more:** [schema/enums/RoundingType](/docs/schema/enums/RoundingType.md)

- **Enum - Stakeholder Relationship Type**

  - **Id:** `https://opencaptablecoalition.com/schema/enums/StakeholderRelationshipType.schema.json`
  - **Description:** Enumeration of types of relationships between stakeholder and issuer
  - **View more:** [schema/enums/StakeholderRelationshipType](/docs/schema/enums/StakeholderRelationshipType.md)

- **Enum - Stakeholder Type**

  - **Id:** `https://opencaptablecoalition.com/schema/enums/StakeholderType.schema.json`
  - **Description:** Enumeration of stakeholder types - individual (human) or institution (entity)
  - **View more:** [schema/enums/StakeholderType](/docs/schema/enums/StakeholderType.md)

- **Enum - Stock Class Type**

  - **Id:** `https://opencaptablecoalition.com/schema/enums/StockClassType.schema.json`
  - **Description:** Enumeration of stock class types
  - **View more:** [schema/enums/StockClassType](/docs/schema/enums/StockClassType.md)

- **Enum - Termination Window Type**

  - **Id:** `https://opencaptablecoalition.com/schema/enums/TerminationWindowType.schema.json`
  - **Description:** Enumeration of termination window types
  - **View more:** [schema/enums/TerminationWindowType](/docs/schema/enums/TerminationWindowType.md)

- **Enum - Trigger Type**

  - **Id:** `https://opencaptablecoalition.com/schema/enums/TriggerType.schema.json`
  - **Description:** Enumeration of types of triggers common to various legal rights - e.g. does the satisfaction of a condition trigger an automatic conversion or merely a right to convert
  - **View more:** [schema/enums/TriggerType](/docs/schema/enums/TriggerType.md)

- **Enum - Valuation Type**

  - **Id:** `https://opencaptablecoalition.com/schema/enums/ValuationType.schema.json`
  - **Description:** Enumeration of valuation types
  - **View more:** [schema/enums/ValuationType](/docs/schema/enums/ValuationType.md)

- **Enum - Vesting Type**

  - **Id:** `https://opencaptablecoalition.com/schema/enums/VestingType.schema.json`
  - **Description:** Enumeration of vesting types
  - **View more:** [schema/enums/VestingType](/docs/schema/enums/VestingType.md)

### [Types](/schema/types)

_Used as common building blocks for properties that are more complex than primitives but don't need separate unique Ids._

- **Type - Address**

  - **Id:** `https://opencaptablecoalition.com/schema/types/Address.schema.json`
  - **Description:** Type representation of an address
  - **View more:** [schema/types/Address](/docs/schema/types/Address.md)

- **Type - Capitalization Definition**

  - **Id:** `https://opencaptablecoalition.com/schema/types/CapitalizationDefinition.schema.json`
  - **Description:** Type represents a group of securities that constitutes some formally defined part of the company (e.g. post-money capitalization vs pre-money for a security)
  - **View more:** [schema/types/CapitalizationDefinition](/docs/schema/types/CapitalizationDefinition.md)

- **Type - Contact Info**

  - **Id:** `https://opencaptablecoalition.com/schema/types/ContactInfo.schema.json`
  - **Description:** Type representation of a primary contact person for a stakeholder (e.g. a fund)
  - **View more:** [schema/types/ContactInfo](/docs/schema/types/ContactInfo.md)

<<<<<<< HEAD
=======
- **Type - Conversion Trigger**

  - **Id:** `https://opencaptablecoalition.com/schema/types/ConversionTrigger.schema.json`
  - **Description:** Type representation of a convertible's conversion rights into a Stock Class upon an event (such as holder election or Change of Control)
  - **View more:** [schema/types/ConversionTrigger](/docs/schema/types/ConversionTrigger.md)

>>>>>>> da0d32a7
- **Type - Country Code**

  - **Id:** `https://opencaptablecoalition.com/schema/types/CountryCode.schema.json`
  - **Description:** Type representation of an ISO 3166-1 alpha 2 country code
  - **View more:** [schema/types/CountryCode](/docs/schema/types/CountryCode.md)

- **Type - Currency Code**

  - **Id:** `https://opencaptablecoalition.com/schema/types/CurrencyCode.schema.json`
  - **Description:** Type representation of an ISO 4217 currency code
  - **View more:** [schema/types/CurrencyCode](/docs/schema/types/CurrencyCode.md)

- **Type - Custom Vesting Tranche**

  - **Id:** `https://opencaptablecoalition.com/schema/types/CustomVestingTranche.schema.json`
  - **Description:** Type representation of a vesting tranche by date and quantity
  - **View more:** [schema/types/CustomVestingTranche](/docs/schema/types/CustomVestingTranche.md)

- **Type - Date**

  - **Id:** `https://opencaptablecoalition.com/schema/types/Date.schema.json`
  - **Description:** Type represention of an ISO-8601 date, e.g. 2022-01-28
  - **View more:** [schema/types/Date](/docs/schema/types/Date.md)

- **Type - Email**

  - **Id:** `https://opencaptablecoalition.com/schema/types/Email.schema.json`
  - **Description:** Type representation of an email address
  - **View more:** [schema/types/Email](/docs/schema/types/Email.md)

- **Type - Event-driven Vesting Condition**

  - **Id:** `https://opencaptablecoalition.com/schema/types/EventDrivenVestingCondition.schema.json`
  - **Description:** Type representation of complex event-driven vesting criteria. These conditions may exist alone, as siblings, or as a tree (i.e. conditions with one or more dependendent conditions)
  - **View more:** [schema/types/EventDrivenVestingCondition](/docs/schema/types/EventDrivenVestingCondition.md)

- **Type - File**

  - **Id:** `https://opencaptablecoalition.com/schema/types/File.schema.json`
  - **Description:** Type representation of a file
  - **View more:** [schema/types/File](/docs/schema/types/File.md)

- **Type - MD5 Hash**

  - **Id:** `https://opencaptablecoalition.com/schema/types/Md5.schema.json`
  - **Description:** String representation of MD5 hash with basic validation for a string of 32 characters composed of letters (uppercase or lowercase) and numbers
  - **View more:** [schema/types/Md5](/docs/schema/types/Md5.md)

- **Type - Monetary**

  - **Id:** `https://opencaptablecoalition.com/schema/types/Monetary.schema.json`
  - **Description:** Type representation of an amount of money in a specified currency
  - **View more:** [schema/types/Monetary](/docs/schema/types/Monetary.md)

- **Type - Name**

  - **Id:** `https://opencaptablecoalition.com/schema/types/Name.schema.json`
  - **Description:** Type comprising of multiple name components
  - **View more:** [schema/types/Name](/docs/schema/types/Name.md)

- **Type - Numeric**

  - **Id:** `https://opencaptablecoalition.com/schema/types/Numeric.schema.json`
  - **Description:** Fixed-point string representation of a number (up to 10 decimal places supported)
  - **View more:** [schema/types/Numeric](/docs/schema/types/Numeric.md)

- **Type - Percentage**

  - **Id:** `https://opencaptablecoalition.com/schema/types/Percentage.schema.json`
  - **Description:** Fixed-point string representation of a percentage as a decimal between 0.0 and 1.0 (up to 10 decimal places supported)
  - **View more:** [schema/types/Percentage](/docs/schema/types/Percentage.md)

- **Type - Phone**

  - **Id:** `https://opencaptablecoalition.com/schema/types/Phone.schema.json`
  - **Description:** Type representation of a phone number
  - **View more:** [schema/types/Phone](/docs/schema/types/Phone.md)

- **Type - Pre-Release Omission**

  - **Id:** `https://opencaptablecoalition.com/schema/types/PreReleaseOmission.schema.json`
  - **Description:** Transitional type; allows an otherwise "required" field to support omission by an implementation that can not yet support all fields. This is not intended to be permanent; rather it is a communication mechanism indicating that a field added in a pre-release version of the spec will need to be implemented to support the next release.
  - **View more:** [schema/types/PreReleaseOmission](/docs/schema/types/PreReleaseOmission.md)

- **Type - Ratio**

  - **Id:** `https://opencaptablecoalition.com/schema/types/Ratio.schema.json`
  - **Description:** Type representation of a ratio as two parts of a quotient, i.e. numerator and denominator numeric values
  - **View more:** [schema/types/Ratio](/docs/schema/types/Ratio.md)

- **Type - Schedule-driven Vesting Condition**

  - **Id:** `https://opencaptablecoalition.com/schema/types/ScheduleDrivenVestingCondition.schema.json`
  - **Description:** Type representation of a row in a vesting schedule
  - **View more:** [schema/types/ScheduleDrivenVestingCondition](/docs/schema/types/ScheduleDrivenVestingCondition.md)

- **Type - Security Exemption**

  - **Id:** `https://opencaptablecoalition.com/schema/types/SecurityExemption.schema.json`
  - **Description:** Type representation of a securities issuance exemption that includes an unstructured description and a country code for ease of processing and analysis
  - **View more:** [schema/types/SecurityExemption](/docs/schema/types/SecurityExemption.md)

- **Type - Stock Parent**

  - **Id:** `https://opencaptablecoalition.com/schema/types/StockParent.schema.json`
  - **Description:** Type representation of the parent security of a given stock issuance (e.g. if a stock issuance came from a plan, such as an RSA, or if a stock came from a previous stock entry)
  - **View more:** [schema/types/StockParent](/docs/schema/types/StockParent.md)

- **Type - Tax Identifier**

  - **Id:** `https://opencaptablecoalition.com/schema/types/TaxID.schema.json`
  - **Description:** Type representation of a government identifier for tax purposes (e.g. EIN) and corresponding country code (ISO-3166)
  - **View more:** [schema/types/TaxID](/docs/schema/types/TaxID.md)

- **Type - Termination Window**

  - **Id:** `https://opencaptablecoalition.com/schema/types/TerminationWindow.schema.json`
  - **Description:** Type representation of a termination window
  - **View more:** [schema/types/TerminationWindow](/docs/schema/types/TerminationWindow.md)

- **Type - Vesting Rules**

  - **Id:** `https://opencaptablecoalition.com/schema/types/VestingRules.schema.json`
  - **Description:** Type representing all aspects related to vesting securities
  - **View more:** [schema/types/VestingRules](/docs/schema/types/VestingRules.md)

- **Type - Convertible Conversion Trigger**

  - **Id:** `https://opencaptablecoalition.com/schema/types/conversion_triggers/ConvertibleTrigger.schema.json`
  - **Description:** Type representation of a convertible's conversion rights into stock class upon an event (such as holder's election or Change of Control)
  - **View more:** [schema/types/conversion_triggers/ConvertibleTrigger](/docs/schema/types/conversion_triggers/ConvertibleTrigger.md)

- **Type - Warrant Trigger**

  - **Id:** `https://opencaptablecoalition.com/schema/types/conversion_triggers/WarrantTrigger.schema.json`
  - **Description:** Type representation of a warrant's exercise rights into stock class upon an event (such as holder election or Change of Control)
  - **View more:** [schema/types/conversion_triggers/WarrantTrigger](/docs/schema/types/conversion_triggers/WarrantTrigger.md)

- **Type - Convertible Conversion Rights**

  - **Id:** `https://opencaptablecoalition.com/schema/types/conversion_rights/ConvertibleConversionRight.schema.json`
  - **Description:** Type representation of a conversion right from a convertible into a stock class
  - **View more:** [schema/types/conversion_rights/ConvertibleConversionRight](/docs/schema/types/conversion_rights/ConvertibleConversionRight.md)

- **Type - Stock Class Conversion Rights**

  - **Id:** `https://opencaptablecoalition.com/schema/types/conversion_rights/StockClassConversionRight.schema.json`
  - **Description:** Type representation of a conversion right from one Stock Class into another Stock Class
  - **View more:** [schema/types/conversion_rights/StockClassConversionRight](/docs/schema/types/conversion_rights/StockClassConversionRight.md)

- **Type - Convertible Conversion Rights**

  - **Id:** `https://opencaptablecoalition.com/schema/types/conversion_rights/WarrantConversionRight.schema.json`
  - **Description:** Type representation of a conversion right from a convertible into a stock class
  - **View more:** [schema/types/conversion_rights/WarrantConversionRight](/docs/schema/types/conversion_rights/WarrantConversionRight.md)

- **Conversion Mechanism - Custom**

  - **Id:** `https://opencaptablecoalition.com/schema/types/conversion_mechanisms/CustomConversionMechanism.schema.json`
  - **Description:** Sets forth inputs and conversion mechanism of a custom conversion, a conversion type that cannot be accurately modelled with any other OCF conversion mechanism type
  - **View more:** [schema/types/conversion_mechanisms/CustomConversionMechanism](/docs/schema/types/conversion_mechanisms/CustomConversionMechanism.md)

- **Conversion Mechanism - Fixed Amount**

  - **Id:** `https://opencaptablecoalition.com/schema/types/conversion_mechanisms/FixedAmountConversionMechanism.schema.json`
  - **Description:** Descrives how a security converts into a fixed amount of a stock class
  - **View more:** [schema/types/conversion_mechanisms/FixedAmountConversionMechanism](/docs/schema/types/conversion_mechanisms/FixedAmountConversionMechanism.md)

- **Conversion Mechanism - Note**

  - **Id:** `https://opencaptablecoalition.com/schema/types/conversion_mechanisms/NoteConversionMechanism.schema.json`
  - **Description:** Sets forth inputs and conversion mechanism of a convertible note
  - **View more:** [schema/types/conversion_mechanisms/NoteConversionMechanism](/docs/schema/types/conversion_mechanisms/NoteConversionMechanism.md)

- **Conversion Mechanism - Percent of Capitalization**

  - **Id:** `https://opencaptablecoalition.com/schema/types/conversion_mechanisms/PercentCapitalizationConversionMechanism.schema.json`
  - **Description:** Sets forth inputs and conversion mechanism of percent of capitalization conversion (where an instrument purports to grant a percent of company capitalization at some point in time)
  - **View more:** [schema/types/conversion_mechanisms/PercentCapitalizationConversionMechanism](/docs/schema/types/conversion_mechanisms/PercentCapitalizationConversionMechanism.md)

- **Conversion Mechanism - Ratio**

  - **Id:** `https://opencaptablecoalition.com/schema/types/conversion_mechanisms/RatioConversionMechanism.schema.json`
  - **Description:** Sets forth inputs and conversion mechanism of a ratio conversion (primarily used to describe conversion from one stock class (e.g. Preferred) into another (e.g. Common)
  - **View more:** [schema/types/conversion_mechanisms/RatioConversionMechanism](/docs/schema/types/conversion_mechanisms/RatioConversionMechanism.md)

- **Conversion Mechanism - SAFE**

  - **Id:** `https://opencaptablecoalition.com/schema/types/conversion_mechanisms/SAFEConversionMechanism.schema.json`
  - **Description:** Sets forth inputs and conversion mechanism of a SAFE (mirrors the flavors and inputs of the Y Combinator SAFE)
  - **View more:** [schema/types/conversion_mechanisms/SAFEConversionMechanism](/docs/schema/types/conversion_mechanisms/SAFEConversionMechanism.md)

### [Primitives](/schema/primitives)

_Used for object property composition and enforcing uniform properties across parts of the schema._

- **Object - BaseFile**

  - **Id:** `https://opencaptablecoalition.com/schema/primitives/BaseFile.schema.json`
  - **Description:** Abstract file to be extended by all other files
  - **View more:** [schema/primitives/BaseFile](/docs/schema/primitives/BaseFile.md)

- **Object - BaseObject**

  - **Id:** `https://opencaptablecoalition.com/schema/primitives/BaseObject.schema.json`
  - **Description:** Abstract object to be extended by all other objects
  - **View more:** [schema/primitives/BaseObject](/docs/schema/primitives/BaseObject.md)

- **Primitive - Security Transaction**

  - **Id:** `https://opencaptablecoalition.com/schema/primitives/transactions/BaseSecurityTransaction.schema.json`
  - **Description:** Abstract transaction object to be extended by all transaction objects that deal with individual securities
  - **View more:** [schema/primitives/transactions/BaseSecurityTransaction](/docs/schema/primitives/transactions/BaseSecurityTransaction.md)

- **Primitive - Stock Class Transaction**

  - **Id:** `https://opencaptablecoalition.com/schema/primitives/transactions/BaseStockClassTransaction.schema.json`
  - **Description:** Abstract transaction object to be extended by all transaction objects that affect the stock class
  - **View more:** [schema/primitives/transactions/BaseStockClassTransaction](/docs/schema/primitives/transactions/BaseStockClassTransaction.md)

- **Primitive - Transaction**

  - **Id:** `https://opencaptablecoalition.com/schema/primitives/transactions/BaseTransaction.schema.json`
  - **Description:** Abstract transaction object to be extended by all other transaction objects
  - **View more:** [schema/primitives/transactions/BaseTransaction](/docs/schema/primitives/transactions/BaseTransaction.md)

- **Primitive - Security Transfer Transaction**

  - **Id:** `https://opencaptablecoalition.com/schema/primitives/transactions/transfer/BaseTransfer.schema.json`
  - **Description:** Abstract object describing a security transfer or secondary sale transaction
  - **View more:** [schema/primitives/transactions/transfer/BaseTransfer](/docs/schema/primitives/transactions/transfer/BaseTransfer.md)

- **Primitive - Security Retraction Transaction**

  - **Id:** `https://opencaptablecoalition.com/schema/primitives/transactions/retraction/BaseRetraction.schema.json`
  - **Description:** Abstract object describing a security retraction transaction
  - **View more:** [schema/primitives/transactions/retraction/BaseRetraction](/docs/schema/primitives/transactions/retraction/BaseRetraction.md)

- **Primitive - Security Repurchase Transaction**

  - **Id:** `https://opencaptablecoalition.com/schema/primitives/transactions/repurchase/BaseRepurchase.schema.json`
  - **Description:** Abstract object describing common properties to a repurchase transaction
  - **View more:** [schema/primitives/transactions/repurchase/BaseRepurchase](/docs/schema/primitives/transactions/repurchase/BaseRepurchase.md)

- **Primitive - Security Release Transaction**

  - **Id:** `https://opencaptablecoalition.com/schema/primitives/transactions/release/BaseRelease.schema.json`
  - **Description:** Abstract object describing fields common to all release transaction objects
  - **View more:** [schema/primitives/transactions/release/BaseRelease](/docs/schema/primitives/transactions/release/BaseRelease.md)

- **Primitive - Security Reissuance Transaction**

  - **Id:** `https://opencaptablecoalition.com/schema/primitives/transactions/reissuance/BaseReissuance.schema.json`
  - **Description:** Abstract object describing common properties to a reissuance of a security
  - **View more:** [schema/primitives/transactions/reissuance/BaseReissuance](/docs/schema/primitives/transactions/reissuance/BaseReissuance.md)

- **Primitive - Security Issuance Transaction**

  - **Id:** `https://opencaptablecoalition.com/schema/primitives/transactions/issuance/BaseIssuance.schema.json`
  - **Description:** Abstract object describing fields common to all issuance objects
  - **View more:** [schema/primitives/transactions/issuance/BaseIssuance](/docs/schema/primitives/transactions/issuance/BaseIssuance.md)

- **Primitive - Security Exercise Transaction**

  - **Id:** `https://opencaptablecoalition.com/schema/primitives/transactions/exercise/BaseExercise.schema.json`
  - **Description:** Abstract object describing fields common to all exercise transaction objects
  - **View more:** [schema/primitives/transactions/exercise/BaseExercise](/docs/schema/primitives/transactions/exercise/BaseExercise.md)

- **Primitive - Security Conversion Transaction**

  - **Id:** `https://opencaptablecoalition.com/schema/primitives/transactions/conversion/BaseConversion.schema.json`
  - **Description:** Abstract object describing fields common to all conversion transaction objects
  - **View more:** [schema/primitives/transactions/conversion/BaseConversion](/docs/schema/primitives/transactions/conversion/BaseConversion.md)

- **Primitive - Security Cancellation Transaction**

  - **Id:** `https://opencaptablecoalition.com/schema/primitives/transactions/cancellation/BaseCancellation.schema.json`
  - **Description:** Abstract object describing fields common to all cancellation transaction objects
  - **View more:** [schema/primitives/transactions/cancellation/BaseCancellation](/docs/schema/primitives/transactions/cancellation/BaseCancellation.md)

- **Primitive - Security Acceptance Transaction**

  - **Id:** `https://opencaptablecoalition.com/schema/primitives/transactions/acceptance/BaseAcceptance.schema.json`
  - **Description:** Abstract object describing a security acceptance transaction
  - **View more:** [schema/primitives/transactions/acceptance/BaseAcceptance](/docs/schema/primitives/transactions/acceptance/BaseAcceptance.md)

## Developer Information

### Format

- We use [JSON Schema Draft 7](https://json-schema.org/specification-links.html#draft-7) for maximum compatibility with
  JSON Schema [implementations](https://protect-us.mimecast.com/s/bvw6ClYgmKf29D5ZHqNca4?domain=json-schema.org)

### Recommended Code Editor For Schema Files

- Simply use [VSCode](https://code.visualstudio.com/) with the "Prettier - Code formatter"

### Developing

This repo requires Prettier to be run on all files. Run `npm install` to install dev dependencies and Prettier will automatically run pre-commit.

### Testing

We have created npm scripts to perform various validations, such as validating the schemas themselves and our
example ocf object instances:

- To validate schemas in the repo, run `npm run validate-ocf-file-schemas`
- To validate examples in the repo, run `npm run validate-example-ocf-files`

If you want to use the validator for your own files, you can run the following command from the repo root:

- `node ./utils/validate.mjs validate-ocf-director -p [path/to/ocf/files] -v`

_Feel free to omit the -v if you don't want full console logs of the validation process_

We'll be releasing more complete documentation for validating and packaging in the future. _NOTE: We are still refining
our toolchain and everything here is subject to change_

## Contributors (alphabetical)

- Ryan Carpenter
- Ben Hutchings
- Patrick Johnmeyer
- Andrey Lebedev
- Tyler McConnell
- Dan Owen
- Chris Pasakarnis
- John Scrudato
- Ray Shan
- Caroline Taymor
- Eric Vogl
- Rob Wise
- Jacob Yavis<|MERGE_RESOLUTION|>--- conflicted
+++ resolved
@@ -551,15 +551,6 @@
   - **Description:** Type representation of a primary contact person for a stakeholder (e.g. a fund)
   - **View more:** [schema/types/ContactInfo](/docs/schema/types/ContactInfo.md)
 
-<<<<<<< HEAD
-=======
-- **Type - Conversion Trigger**
-
-  - **Id:** `https://opencaptablecoalition.com/schema/types/ConversionTrigger.schema.json`
-  - **Description:** Type representation of a convertible's conversion rights into a Stock Class upon an event (such as holder election or Change of Control)
-  - **View more:** [schema/types/ConversionTrigger](/docs/schema/types/ConversionTrigger.md)
-
->>>>>>> da0d32a7
 - **Type - Country Code**
 
   - **Id:** `https://opencaptablecoalition.com/schema/types/CountryCode.schema.json`
