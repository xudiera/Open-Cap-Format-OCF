:house: [Documentation Home](/README.md)

---

### Object - Warrant Issuance Transaction

`https://opencaptablecoalition.com/schema/objects/transactions/issuance/WarrantIssuance.schema.json`

**Description:** _Object describing warrant issuance transaction by the issuer and held by a stakeholder_

**Data Type:** `OCF Object - TX_WARRANT_ISSUANCE`

**Composed From:**

- [schema/primitives/BaseObject](/docs/schema/primitives/BaseObject.md)
- [schema/primitives/transactions/BaseTransaction](/docs/schema/primitives/transactions/BaseTransaction.md)
- [schema/primitives/transactions/BaseSecurityTransaction](/docs/schema/primitives/transactions/BaseSecurityTransaction.md)
- [schema/primitives/transactions/issuance/BaseIssuance](/docs/schema/primitives/transactions/issuance/BaseIssuance.md)

**Properties:**

| Property                | Type                                                                                                             | Description                                                                                                                                                                                                                                                                                                                                                                                                                                                                                                 | Required   |
| ----------------------- | ---------------------------------------------------------------------------------------------------------------- | ----------------------------------------------------------------------------------------------------------------------------------------------------------------------------------------------------------------------------------------------------------------------------------------------------------------------------------------------------------------------------------------------------------------------------------------------------------------------------------------------------------- | ---------- |
| id                      | `STRING`                                                                                                         | Identifier for the object                                                                                                                                                                                                                                                                                                                                                                                                                                                                                   | `REQUIRED` |
| comments                | [`STRING`]                                                                                                       | Unstructured text comments related to and stored for the object                                                                                                                                                                                                                                                                                                                                                                                                                                             | -          |
| object_type             | **Constant:** `TX_WARRANT_ISSUANCE`</br>_Defined in [schema/enums/ObjectType](/docs/schema/enums/ObjectType.md)_ | Object type field                                                                                                                                                                                                                                                                                                                                                                                                                                                                                           | `REQUIRED` |
| date                    | [schema/types/Date](/docs/schema/types/Date.md)                                                                  | Date on which the transaction occurred                                                                                                                                                                                                                                                                                                                                                                                                                                                                      | `REQUIRED` |
| security_id             | `STRING`                                                                                                         | Identifier for the security (stock, plan security, warrant, or convertible) by which it can be referenced by other transaction objects. Note that while this identifier is created with an issuance object, it should be different than the issuance object's `id` field which identifies the issuance transaction object itself. All future transactions on the security (e.g. acceptance, transfer, cancel, etc.) must reference this `security_id` to qualify which security the transaction applies to. | `REQUIRED` |
| custom_id               | `STRING`                                                                                                         | A custom ID for this security (e.g. CN-1.)                                                                                                                                                                                                                                                                                                                                                                                                                                                                  | `REQUIRED` |
| stakeholder_id          | `STRING`                                                                                                         | Identifier for the stakeholder that holds legal title to this security                                                                                                                                                                                                                                                                                                                                                                                                                                      | `REQUIRED` |
| board_approval_date     | [schema/types/Date](/docs/schema/types/Date.md)                                                                  | Date of board approval for the security                                                                                                                                                                                                                                                                                                                                                                                                                                                                     | `REQUIRED` |
| consideration           | [schema/types/Monetary](/docs/schema/types/Monetary.md)                                                          | Consideration for the security                                                                                                                                                                                                                                                                                                                                                                                                                                                                              | `REQUIRED` |
| security_law_exemptions | [ [schema/types/SecurityExemption](/docs/schema/types/SecurityExemption.md) ]                                    | List of security law exemptions (and applicable jurisdictions) for this security                                                                                                                                                                                                                                                                                                                                                                                                                            | `REQUIRED` |
| quantity                | [schema/types/Numeric](/docs/schema/types/Numeric.md)                                                            | Quantity of shares the warrant is exercisable for                                                                                                                                                                                                                                                                                                                                                                                                                                                           | `REQUIRED` |
| exercise_price          | [schema/types/Monetary](/docs/schema/types/Monetary.md)                                                          | The exercise price of the warrant                                                                                                                                                                                                                                                                                                                                                                                                                                                                           | `REQUIRED` |
| purchase_price          | [schema/types/Monetary](/docs/schema/types/Monetary.md)                                                          | Actual purchase price of the warrant (sum up purported value of all consideration, including in-kind)                                                                                                                                                                                                                                                                                                                                                                                                       | `REQUIRED` |
<<<<<<< HEAD
| vesting_terms_id        | `STRING`                                                                                                         | Identifier of the VestingTerms to which this security is subject. If not present, security is fully vested on issuance.                                                                                                                                                                                                                                                                                                                                                                                     | -          |
| expiration_date         | [schema/types/Date](/docs/schema/types/Date.md)                                                                  | Expiration date of the warrant, if applicable                                                                                                                                                                                                                                                                                                                                                                                                                                                               | -          |
=======
| exercise_triggers       | [ [schema/types/conversion_triggers/WarrantTrigger](/docs/schema/types/conversion_triggers/WarrantTrigger.md) ]  | In event the Warrant can convert due to trigger events (e.g. Maturity, Next Qualified Financing, Change of Control, at Election of Holder), what are the terms?                                                                                                                                                                                                                                                                                                                                             | `REQUIRED` |
| warrant_expiration_date | [schema/types/Date](/docs/schema/types/Date.md)                                                                  | What is expiration date of the warrant (if applicable)                                                                                                                                                                                                                                                                                                                                                                                                                                                      | -          |
| vesting_rules           | [schema/types/VestingRules](/docs/schema/types/VestingRules.md)                                                  | Vesting conditions applicable to the warrant                                                                                                                                                                                                                                                                                                                                                                                                                                                                | -          |
>>>>>>> 05378323

**Source Code:** [schema/objects/transactions/issuance/WarrantIssuance](/schema/objects/transactions/issuance/WarrantIssuance.schema.json)

**Examples:**

```json
[
  {
    "object_type": "TX_WARRANT_ISSUANCE",
    "id": "test-warrant-issuance-minimal",
    "security_id": "test-security-id",
    "date": "2022-02-01",
    "custom_id": "S-1",
    "stakeholder_id": "stakeholder-id",
    "board_approval_date": "2022-02-01",
    "consideration": {
      "amount": "1.00",
      "currency": "USD"
    },
    "security_law_exemptions": [],
    "quantity": "1000",
    "exercise_price": {
      "amount": "1.00",
      "currency": "USD"
    },
    "purchase_price": {
      "amount": "1.00",
      "currency": "USD"
    },
    "exercise_triggers": [
      {
        "trigger_id": "WARRANT-1.TRIG.1",
        "nickname": "Exercisable Until Expiration",
        "trigger_description": "The warrant is exercisable on or before its date of expiration",
        "trigger_type": "ELECTIVE_ON_OR_BEFORE_DATE",
        "trigger_date": "2029-01-01",
        "conversion_right": {
          "conversion_mechanism": {
            "mechanism_type": "FIXED_AMOUNT_CONVERSION",
            "converts_to_quantity": "10000.00"
          },
          "converts_to_stock_class_id": "stock-class-id"
        }
      }
    ],
    "warrant_expiration_date": "2032-02-01"
  },
  {
    "object_type": "TX_WARRANT_ISSUANCE",
    "id": "test-warrant-issuance-full-fields",
    "security_id": "test-warrant-security-id",
    "date": "2022-02-01",
    "security_law_exemptions": [
      {
        "description": "Exemption",
        "jurisdiction": "US"
      }
    ],
    "board_approval_date": "2022-02-01",
    "stakeholder_id": "stakeholder-id",
    "consideration": {
      "amount": "1.00",
      "currency": "USD"
    },
    "custom_id": "S-1",
    "quantity": "1000",
    "exercise_triggers": [
      {
        "trigger_id": "WARRANT-1.TRIG.1",
        "nickname": "Exercisable Until Expiration",
        "trigger_description": "The warrant is exercisable on or before its date of expiration",
        "trigger_type": "ELECTIVE_ON_OR_BEFORE_DATE",
        "trigger_date": "2032-02-01",
        "conversion_right": {
          "conversion_mechanism": {
            "mechanism_type": "FIXED_AMOUNT_CONVERSION",
            "converts_to_quantity": "10000.00"
          },
          "converts_to_stock_class_id": "stock-class-id"
        }
      }
    ],
    "purchase_price": {
      "amount": "1.00",
      "currency": "USD"
    },
    "exercise_price": {
      "amount": "1.00",
      "currency": "USD"
    },
    "comments": [
      "Here is a comment",
      "Here is another comment"
    ],
<<<<<<< HEAD
    "vesting_terms_id": "4yr-1yr-cliff-schedule",
    "expiration_date": "2032-02-01"
=======
    "vesting_rules": {
      "vesting_type": "SCHEDULE_DRIVEN_ONLY",
      "vesting_schedule_id": "test-vesting-schedule-id",
      "vesting_start_date": "2021-01-10",
      "vesting_conditions": [
        {
          "amount_numerator": 1,
          "amount_denominator": 4,
          "period_length": 1,
          "period_type": "YEARS",
          "priority": 1,
          "dependent_vesting": []
        }
      ]
    },
    "warrant_expiration_date": "2032-02-01"
>>>>>>> 05378323
  }
]
```

Copyright © 2022 Open Cap Table Coalition.<|MERGE_RESOLUTION|>--- conflicted
+++ resolved
@@ -34,14 +34,9 @@
 | quantity                | [schema/types/Numeric](/docs/schema/types/Numeric.md)                                                            | Quantity of shares the warrant is exercisable for                                                                                                                                                                                                                                                                                                                                                                                                                                                           | `REQUIRED` |
 | exercise_price          | [schema/types/Monetary](/docs/schema/types/Monetary.md)                                                          | The exercise price of the warrant                                                                                                                                                                                                                                                                                                                                                                                                                                                                           | `REQUIRED` |
 | purchase_price          | [schema/types/Monetary](/docs/schema/types/Monetary.md)                                                          | Actual purchase price of the warrant (sum up purported value of all consideration, including in-kind)                                                                                                                                                                                                                                                                                                                                                                                                       | `REQUIRED` |
-<<<<<<< HEAD
-| vesting_terms_id        | `STRING`                                                                                                         | Identifier of the VestingTerms to which this security is subject. If not present, security is fully vested on issuance.                                                                                                                                                                                                                                                                                                                                                                                     | -          |
-| expiration_date         | [schema/types/Date](/docs/schema/types/Date.md)                                                                  | Expiration date of the warrant, if applicable                                                                                                                                                                                                                                                                                                                                                                                                                                                               | -          |
-=======
 | exercise_triggers       | [ [schema/types/conversion_triggers/WarrantTrigger](/docs/schema/types/conversion_triggers/WarrantTrigger.md) ]  | In event the Warrant can convert due to trigger events (e.g. Maturity, Next Qualified Financing, Change of Control, at Election of Holder), what are the terms?                                                                                                                                                                                                                                                                                                                                             | `REQUIRED` |
 | warrant_expiration_date | [schema/types/Date](/docs/schema/types/Date.md)                                                                  | What is expiration date of the warrant (if applicable)                                                                                                                                                                                                                                                                                                                                                                                                                                                      | -          |
-| vesting_rules           | [schema/types/VestingRules](/docs/schema/types/VestingRules.md)                                                  | Vesting conditions applicable to the warrant                                                                                                                                                                                                                                                                                                                                                                                                                                                                | -          |
->>>>>>> 05378323
+| vesting_terms_id        | `STRING`                                                                                                         | Identifier of the VestingTerms to which this security is subject. If not present, security is fully vested on issuance.                                                                                                                                                                                                                                                                                                                                                                                     | -          |
 
 **Source Code:** [schema/objects/transactions/issuance/WarrantIssuance](/schema/objects/transactions/issuance/WarrantIssuance.schema.json)
 
@@ -136,27 +131,8 @@
       "Here is a comment",
       "Here is another comment"
     ],
-<<<<<<< HEAD
     "vesting_terms_id": "4yr-1yr-cliff-schedule",
     "expiration_date": "2032-02-01"
-=======
-    "vesting_rules": {
-      "vesting_type": "SCHEDULE_DRIVEN_ONLY",
-      "vesting_schedule_id": "test-vesting-schedule-id",
-      "vesting_start_date": "2021-01-10",
-      "vesting_conditions": [
-        {
-          "amount_numerator": 1,
-          "amount_denominator": 4,
-          "period_length": 1,
-          "period_type": "YEARS",
-          "priority": 1,
-          "dependent_vesting": []
-        }
-      ]
-    },
-    "warrant_expiration_date": "2032-02-01"
->>>>>>> 05378323
   }
 ]
 ```
