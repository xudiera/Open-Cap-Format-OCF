{
  "$schema": "http://json-schema.org/draft-07/schema",
  "$id": "Objects.Convertible.schema.json",
  "title": "Object - Convertible",
  "description": "Object describing convertible instrument issued by the issuer and held by a stakeholder",
  "type": "object",
  "properties": {
    "id": {
      "description": "Identifier for the convertible (must be unique within convertible objs)",
      "type": "string"
    },
    "convertible_type": {
      "description": "What kind of convertible instrument is this (of the supported, enumerated types)",
      "$ref": "Enums.Convertible.schema.json"
    },
    "conversion_type": {
      "description": "Does this conversion happen pre or post money?",
      "$ref": "Enums.Conversion.schema.json"
    },
    "custom_id": {
      "description": "A custom ID for this convertible (e.g. CN-1.)",
      "type": "string"
    },
    "stakeholder_id": {
      "description": "Id of the stakeholder that holds legal title to this convertible.",
      "type": "string"
    },
    "issue_date": {
      "description": "The issue date of this convertible",
      "$ref": "Types.DateTime.schema.json"
    },
    "canceled_at": {
      "description": "The cancellation date of this convertible (if applicable)",
      "$ref": "Types.DateTime.schema.json"
    },
    "security_law_exemptions": {
      "title": "Convertible - Types.SecurityExemption.schema.json Array",
      "description": "List of security law exemptions (and applicable jurisdictions) for this convertible",
      "type": "array",
      "items": {
        "$ref": "Types.SecurityExemption.schema.json"
      }
    },
    "original_principal_amount": {
      "description": "Principal at date of issuance of this convertible",
      "$ref": "Types.Money.schema.json"
    },
    "interest_rate": {
      "description": "Interest rate of the convertible (if applicable)",
      "$ref": "Types.Numeric.schema.json"
    },
    "day_count_convention": {
      "description": "How many days are there is a given period for calculation purposes?",
      "$ref": "Enums.DayCount.schema.json"
    },
    "interest_payout": {
      "description": "How is interest paid out (if at applicable)",
      "$ref": "Enums.InterestPayout.schema.json"
    },
    "maturity_date": {
      "description": "What is the maturity date (if applicable)",
      "$ref": "Types.DateTime.schema.json"
    },
    "default_conversion_rights": {
      "description": "What can this instrument convert into for a maturity or next equity financing conversion? Default, basic conversion ratio for this convertible expressed as a ratio of shares / unit principal.",
      "$ref": "Types.StockClassConversionRights.schema.json"
    },
    "conversion_triggers": {
      "title": "Convertible - Types.ConversionTrigger.schema.json Array",
<<<<<<< HEAD
      "description": "In event the convertible can convert due to trigger events (e.g. Change of Control, at Election of Holder), what are the terms and has conversion been triggered? Use this for conversion possibilities for this convertible more complex than a ratio of shares / unit principal.",
      "type": ["array", "null"],
=======
      "description": "In event the convertible can convert due to trigger events (e.g. Change of Control, at Election of Holder), what are the terms and has conversion been triggered? Conversion possibilities for this convertible more complex than a ratio of shares / unit principal.",
      "type": [
        "array",
        "null"
      ],
>>>>>>> 5525b10b
      "items": {
        "$ref": "Types.ConversionTrigger.schema.json"
      }
    },
    "exit_multiple": {
      "description": "For cash proceeds calculation during a liquidity event.",
      "$ref": "Types.Ratio.schema.json"
    },
    "interest_accrual_period": {
      "description": "What is the period over which interest is calculated?",
      "$ref": "Enums.AccrualPeriod.schema.json"
    },
    "compounding_type": {
      "description": "What type of interest compounding?",
      "$ref": "Enums.Compounding.schema.json"
    },
    "pro_rata": {
      "description": "What pro-rata (if any) is the holder entitled to buy at the next round?",
      "$ref": "Types.Numeric.schema.json"
    },
    "conversion_valuation_cap": {
      "description": "What is the valuation cap (if applicable)?",
      "$ref": "Types.Money.schema.json"
    },
    "conversion_discount": {
      "description": "What is the discount available upon conversion (as decimal percent - e.g. .12 for 12%, - if applicable)",
      "$ref": "Types.Numeric.schema.json"
    },
    "conversion_fixed_ownership": {
      "description": "If the instrument purports to grant a percentage ownership of the Company, what is the percentage (as decimal percent - e.g. .12 for 12%, - if applicable)?",
      "$ref": "Types.Numeric.schema.json"
    },
    "seniority": {
      "description": "If different convertible instruments have seniorty over one another, use this value to build a seniority stack, with 1 being highest seniority and equal seniority values assumed to be equal priority",
      "type": "integer"
    },
    "comments": {
      "title": "Convertible - Comments",
      "description": "Unstructured text comments related to and stored for this convertible",
      "type": "array",
      "items": {
        "type": "string"
      }
    }
  },
  "required": [
    "id",
    "conversion_type",
    "convertible_type",
    "custom_id",
    "issue_date",
    "original_principal_amount",
    "day_count_convention",
    "default_conversion_rights",
    "conversion_triggers",
    "seniority",
    "stakeholder_id"
  ]
}<|MERGE_RESOLUTION|>--- conflicted
+++ resolved
@@ -67,16 +67,11 @@
     },
     "conversion_triggers": {
       "title": "Convertible - Types.ConversionTrigger.schema.json Array",
-<<<<<<< HEAD
-      "description": "In event the convertible can convert due to trigger events (e.g. Change of Control, at Election of Holder), what are the terms and has conversion been triggered? Use this for conversion possibilities for this convertible more complex than a ratio of shares / unit principal.",
-      "type": ["array", "null"],
-=======
       "description": "In event the convertible can convert due to trigger events (e.g. Change of Control, at Election of Holder), what are the terms and has conversion been triggered? Conversion possibilities for this convertible more complex than a ratio of shares / unit principal.",
       "type": [
         "array",
         "null"
       ],
->>>>>>> 5525b10b
       "items": {
         "$ref": "Types.ConversionTrigger.schema.json"
       }
