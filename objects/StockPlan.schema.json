{
  "$schema": "http://json-schema.org/draft-07/schema",
  "$id": "Objects.StockPlan.schema.json",
  "title": "Object - StockPlan",
  "description": "Object describing a plan which stock options are issued from",
  "type": "object",
  "properties": {
    "id": {
      "description": "Identifier for the stock plan",
      "type": "string"
    },
    "plan_name": {
      "description": "Name for the stock plan",
      "type": "string"
    },
    "board_approval_date": {
      "description": "Date which board approved the plan",
      "$ref": "Types.DateTime.schema.json"
    },
    "current_shares_reserved": {
      "description": "The number of shares currently approved. The original number of shares can be determined from the event log",
      "$ref": "Types.Numeric.schema.json"
    },
    "stockclass_id": {
      "description": "Id of the StockClass object this plan is composed of",
      "type": "string"
    },
    "comments": {
      "title": "StockPlan - Comments",
      "description": "List of comments for the stock plan",
      "type": "array",
      "items": {
        "type": "string"
      }
    }
  },
<<<<<<< HEAD
  "required": ["id", "plan_name", "stockclass_id", "shares_reserved"]
=======
  "required": [
    "id",
    "plan_name",
    "current_shares_reserved"
  ]
>>>>>>> 5525b10b
}<|MERGE_RESOLUTION|>--- conflicted
+++ resolved
@@ -34,13 +34,10 @@
       }
     }
   },
-<<<<<<< HEAD
-  "required": ["id", "plan_name", "stockclass_id", "shares_reserved"]
-=======
   "required": [
     "id",
     "plan_name",
+    "stockclass_id",
     "current_shares_reserved"
   ]
->>>>>>> 5525b10b
 }