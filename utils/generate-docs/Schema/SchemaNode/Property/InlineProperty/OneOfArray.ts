--- conflicted
+++ resolved
@@ -1,15 +1,7 @@
 import SchemaNode from "../../SchemaNode.js";
 import PropertyFactory, { PropertyJson } from "../Factory.js";
-<<<<<<< HEAD
 import InlineProperty, { InlinePropertyJson } from "./InlineProperty.js";
-
-interface Schema {
-  findSchemaNodeById: (id: string) => SchemaNode;
-}
-=======
-import InlineProperty from "./InlineProperty.js";
 import Schema from "../SchemaLookupInterface";
->>>>>>> 3054dfae
 
 export interface OneOfArrayJson<T extends PropertyJson = PropertyJson> {
   description: string;
