--- conflicted
+++ resolved
@@ -49,7 +49,6 @@
     }
   ],
   "stock_plans": [],
-<<<<<<< HEAD
   "transactions": [
     {
       "id": "ambiguous-partial-cancellation",
@@ -67,11 +66,8 @@
       "resulting_security_id": "new-security"
     }
   ],
-=======
   "stock_legend_templates": [],
-  "transactions": [],
   "stock_classes": [],
   "vesting_schedules": [],
->>>>>>> 07c717ef
   "valuations": []
 }