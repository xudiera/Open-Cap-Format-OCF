--- conflicted
+++ resolved
@@ -165,7 +165,6 @@
       "comments": []
     }
   ],
-<<<<<<< HEAD
   "stock": [],
   "transactions": [
     {
@@ -192,417 +191,7 @@
       }
     }
   ],
-  "plan_securities": [
-    {
-      "id": "f0394889-5672-4d53-afc0-eb1a8a19dec5",
-      "stock_plan_id": "257e5da9-5268-465c-84be-f6d4d4703a9b",
-      "custom_id": "0",
-      "stakeholder_id": "aceb81e6-2d19-4ef2-ac53-05ff210d3508",
-      "issue_date": {
-        "epoch_millis": 1633913282640977
-      },
-      "security_law_exemptions": [
-        {
-          "description": "Rule 701",
-          "jurisdiction": "USA"
-        }
-      ],
-      "compensation_type": "OPTION",
-      "option_grant_type": "ISO",
-      "shares": {
-        "string_value": "1000000"
-      },
-      "exercise_price": {
-        "amount": {
-          "string_value": "0.0100000000"
-        },
-        "currency": "USD"
-      },
-      "vesting": {
-        "vesting_type": "SCHEDULE_AND_EVENT_DRIVEN",
-        "vesting_start_date": {
-          "epoch_millis": 1633919902000
-        },
-        "event_driven_vesting_conditions": [
-          {
-            "event_description": "Change in Control - Single Trigger Acceleration",
-            "event_occurred": null,
-            "event_expiration": {
-              "epoch_millis": 1949452702000
-            },
-            "priority": 1,
-            "share_amount": {
-              "string_value": "1000000"
-            }
-          },
-          {
-            "amount_numerator": 12,
-            "amount_denominator": 48,
-            "period_length": 1,
-            "period_type": "YEARS",
-            "priority": 2
-          },
-          {
-            "amount_numerator": 1,
-            "amount_denominator": 48,
-            "period_length": 13,
-            "period_type": "MONTHS",
-            "priority": 2
-          },
-          {
-            "amount_numerator": 1,
-            "amount_denominator": 48,
-            "period_length": 14,
-            "period_type": "MONTHS",
-            "priority": 2
-          },
-          {
-            "amount_numerator": 1,
-            "amount_denominator": 48,
-            "period_length": 15,
-            "period_type": "MONTHS",
-            "priority": 2
-          },
-          {
-            "amount_numerator": 1,
-            "amount_denominator": 48,
-            "period_length": 16,
-            "period_type": "MONTHS",
-            "priority": 2
-          },
-          {
-            "amount_numerator": 1,
-            "amount_denominator": 48,
-            "period_length": 17,
-            "period_type": "MONTHS",
-            "priority": 2
-          },
-          {
-            "amount_numerator": 1,
-            "amount_denominator": 48,
-            "period_length": 18,
-            "period_type": "MONTHS",
-            "priority": 2
-          },
-          {
-            "amount_numerator": 1,
-            "amount_denominator": 48,
-            "period_length": 19,
-            "period_type": "MONTHS",
-            "priority": 2
-          },
-          {
-            "amount_numerator": 1,
-            "amount_denominator": 48,
-            "period_length": 20,
-            "period_type": "MONTHS",
-            "priority": 2
-          },
-          {
-            "amount_numerator": 1,
-            "amount_denominator": 48,
-            "period_length": 21,
-            "period_type": "MONTHS",
-            "priority": 2
-          },
-          {
-            "amount_numerator": 1,
-            "amount_denominator": 48,
-            "period_length": 22,
-            "period_type": "MONTHS",
-            "priority": 2
-          },
-          {
-            "amount_numerator": 1,
-            "amount_denominator": 48,
-            "period_length": 23,
-            "period_type": "MONTHS",
-            "priority": 2
-          },
-          {
-            "amount_numerator": 1,
-            "amount_denominator": 48,
-            "period_length": 24,
-            "period_type": "MONTHS",
-            "priority": 2
-          },
-          {
-            "amount_numerator": 1,
-            "amount_denominator": 48,
-            "period_length": 25,
-            "period_type": "MONTHS",
-            "priority": 2
-          },
-          {
-            "amount_numerator": 1,
-            "amount_denominator": 48,
-            "period_length": 26,
-            "period_type": "MONTHS",
-            "priority": 2
-          },
-          {
-            "amount_numerator": 1,
-            "amount_denominator": 48,
-            "period_length": 27,
-            "period_type": "MONTHS",
-            "priority": 2
-          },
-          {
-            "amount_numerator": 1,
-            "amount_denominator": 48,
-            "period_length": 28,
-            "period_type": "MONTHS",
-            "priority": 2
-          },
-          {
-            "amount_numerator": 1,
-            "amount_denominator": 48,
-            "period_length": 29,
-            "period_type": "MONTHS",
-            "priority": 2
-          },
-          {
-            "amount_numerator": 1,
-            "amount_denominator": 48,
-            "period_length": 30,
-            "period_type": "MONTHS",
-            "priority": 2
-          },
-          {
-            "amount_numerator": 1,
-            "amount_denominator": 48,
-            "period_length": 31,
-            "period_type": "MONTHS",
-            "priority": 2
-          },
-          {
-            "amount_numerator": 1,
-            "amount_denominator": 48,
-            "period_length": 32,
-            "period_type": "MONTHS",
-            "priority": 2
-          },
-          {
-            "amount_numerator": 1,
-            "amount_denominator": 48,
-            "period_length": 33,
-            "period_type": "MONTHS",
-            "priority": 2
-          },
-          {
-            "amount_numerator": 1,
-            "amount_denominator": 48,
-            "period_length": 34,
-            "period_type": "MONTHS",
-            "priority": 2
-          },
-          {
-            "amount_numerator": 1,
-            "amount_denominator": 48,
-            "period_length": 35,
-            "period_type": "MONTHS",
-            "priority": 2
-          },
-          {
-            "amount_numerator": 1,
-            "amount_denominator": 48,
-            "period_length": 36,
-            "period_type": "MONTHS",
-            "priority": 2
-          },
-          {
-            "amount_numerator": 1,
-            "amount_denominator": 48,
-            "period_length": 37,
-            "period_type": "MONTHS",
-            "priority": 2
-          },
-          {
-            "amount_numerator": 1,
-            "amount_denominator": 48,
-            "period_length": 38,
-            "period_type": "MONTHS",
-            "priority": 2
-          },
-          {
-            "amount_numerator": 1,
-            "amount_denominator": 48,
-            "period_length": 39,
-            "period_type": "MONTHS",
-            "priority": 2
-          },
-          {
-            "amount_numerator": 1,
-            "amount_denominator": 48,
-            "period_length": 40,
-            "period_type": "MONTHS",
-            "priority": 2
-          },
-          {
-            "amount_numerator": 1,
-            "amount_denominator": 48,
-            "period_length": 41,
-            "period_type": "MONTHS",
-            "priority": 2
-          },
-          {
-            "amount_numerator": 1,
-            "amount_denominator": 48,
-            "period_length": 42,
-            "period_type": "MONTHS",
-            "priority": 2
-          },
-          {
-            "amount_numerator": 1,
-            "amount_denominator": 48,
-            "period_length": 43,
-            "period_type": "MONTHS",
-            "priority": 2
-          },
-          {
-            "amount_numerator": 1,
-            "amount_denominator": 48,
-            "period_length": 44,
-            "period_type": "MONTHS",
-            "priority": 2
-          },
-          {
-            "amount_numerator": 1,
-            "amount_denominator": 48,
-            "period_length": 45,
-            "period_type": "MONTHS",
-            "priority": 2
-          },
-          {
-            "amount_numerator": 1,
-            "amount_denominator": 48,
-            "period_length": 46,
-            "period_type": "MONTHS",
-            "priority": 2
-          },
-          {
-            "amount_numerator": 1,
-            "amount_denominator": 48,
-            "period_length": 47,
-            "period_type": "MONTHS",
-            "priority": 2
-          },
-          {
-            "amount_numerator": 1,
-            "amount_denominator": 48,
-            "period_length": 48,
-            "period_type": "MONTHS",
-            "priority": 2
-          }
-        ],
-        "custom_vesting_description": "4 Year / 1 Year Cliff + Single Trigger"
-      },
-      "expiration_date": {
-        "epoch_millis": 1949452702000
-      },
-      "termination_exercise_windows": [
-        {
-          "reason": "CAUSE",
-          "period": 30,
-          "period_type": "DAYS"
-        },
-        {
-          "reason": "VOLUNTARY",
-          "period": 30,
-          "period_type": "DAYS"
-        },
-        {
-          "reason": "INVOLUNTARY",
-          "period": 3,
-          "period_type": "DAYS"
-        },
-        {
-          "reason": "DEATH",
-          "period": 30,
-          "period_type": "DAYS"
-        },
-        {
-          "reason": "DISABILITY",
-          "period": 30,
-          "period_type": "DAYS"
-        },
-        {
-          "reason": "RETIREMENT",
-          "period": 30,
-          "period_type": "DAYS"
-        }
-      ]
-    },
-    {
-      "id": "f583ff92-1ba2-4eab-a769-32e19b4c8110",
-      "stock_plan_id": "257e5da9-5268-465c-84be-f6d4d4703a9b",
-      "custom_id": "1",
-      "stakeholder_id": "d6c49a5a-257d-4b41-9f1d-073a77dfe719",
-      "issue_date": {
-        "epoch_millis": 1633913282640977
-      },
-      "security_law_exemptions": [
-        {
-          "description": "Rule 701",
-          "jurisdiction": "USA"
-        }
-      ],
-      "compensation_type": "OPTION",
-      "option_grant_type": "ISO",
-      "shares": {
-        "string_value": "10000"
-      },
-      "exercise_price": {
-        "amount": {
-          "string_value": "0.0100000000"
-        },
-        "currency": "USD"
-      },
-      "vesting": {
-        "vesting_type": "SCHEDULE_DRIVEN_ONLY",
-        "vesting_schedule_id": "d3d756f3-0cd9-40c7-80dd-6aced7c7d93c",
-        "vesting_start_date": {
-          "epoch_millis": 1633919902000
-        },
-        "custom_vesting_description": "4 Year / 1 Year Cliff + Single Trigger"
-      },
-      "expiration_date": {
-        "epoch_millis": 1949452702000
-      },
-      "termination_exercise_windows": [
-        {
-          "reason": "CAUSE",
-          "period": 30,
-          "period_type": "DAYS"
-        },
-        {
-          "reason": "VOLUNTARY",
-          "period": 30,
-          "period_type": "DAYS"
-        },
-        {
-          "reason": "INVOLUNTARY",
-          "period": 3,
-          "period_type": "DAYS"
-        },
-        {
-          "reason": "DEATH",
-          "period": 30,
-          "period_type": "DAYS"
-        },
-        {
-          "reason": "DISABILITY",
-          "period": 30,
-          "period_type": "DAYS"
-        },
-        {
-          "reason": "RETIREMENT",
-          "period": 30,
-          "period_type": "DAYS"
-        }
-      ]
-    }
-  ],
+  "plan_securities": [],
   "warrants": [],
   "convertibles": [],
   "stock_plans": [
@@ -621,8 +210,6 @@
       ]
     }
   ],
-=======
->>>>>>> 07c717ef
   "vesting_schedules": [
     {
       "id": "d3d756f3-0cd9-40c7-80dd-6aced7c7d93c",
