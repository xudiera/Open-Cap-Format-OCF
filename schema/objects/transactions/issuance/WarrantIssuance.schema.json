{
  "$schema": "http://json-schema.org/draft-07/schema",
  "$id": "https://opencaptablecoalition.com/schema/objects/transactions/issuance/WarrantIssuance.schema.json",
  "title": "Object - Warrant Issuance Transaction",
  "description": "Object describing warrant issuance transaction by the issuer and held by a stakeholder",
  "type": "object",
  "allOf": [
    {
      "$ref": "https://opencaptablecoalition.com/schema/primitives/BaseObject.schema.json"
    },
    {
      "$ref": "https://opencaptablecoalition.com/schema/primitives/transactions/BaseTransaction.schema.json"
    },
    {
      "$ref": "https://opencaptablecoalition.com/schema/primitives/transactions/BaseSecurityTransaction.schema.json"
    },
    {
      "$ref": "https://opencaptablecoalition.com/schema/primitives/transactions/issuance/BaseIssuance.schema.json"
    }
  ],
  "properties": {
    "object_type": {
      "const": "TX_WARRANT_ISSUANCE"
    },
    "quantity": {
      "description": "Quantity of shares the warrant is exercisable for",
      "$ref": "https://opencaptablecoalition.com/schema/types/Numeric.schema.json"
    },
    "exercise_price": {
      "description": "The exercise price of the warrant",
      "$ref": "https://opencaptablecoalition.com/schema/types/Monetary.schema.json"
    },
    "purchase_price": {
      "description": "Actual purchase price of the warrant (sum up purported value of all consideration, including in-kind)",
      "$ref": "https://opencaptablecoalition.com/schema/types/Monetary.schema.json"
    },
<<<<<<< HEAD
    "vesting_terms_id": {
      "description": "Identifier of the VestingTerms to which this security is subject. If not present, security is fully vested on issuance.",
      "type": "string"
=======
    "exercise_triggers": {
      "title": "Warrant Issuance - Exercise Trigger Array",
      "description": "In event the Warrant can convert due to trigger events (e.g. Maturity, Next Qualified Financing, Change of Control, at Election of Holder), what are the terms?",
      "type": "array",
      "minItems": 1,
      "items": {
        "$ref": "https://opencaptablecoalition.com/schema/types/conversion_triggers/WarrantTrigger.schema.json"
      }
    },
    "warrant_expiration_date": {
      "description": "What is expiration date of the warrant (if applicable)",
      "$comment": "This may not be necessary as it can be expressed with the exercise_triggers",
      "$ref": "https://opencaptablecoalition.com/schema/types/Date.schema.json"
    },
    "vesting_rules": {
      "description": "Vesting conditions applicable to the warrant",
      "$ref": "https://opencaptablecoalition.com/schema/types/VestingRules.schema.json"
>>>>>>> 05378323
    },
    "id": {},
    "comments": {},
    "security_id": {},
    "date": {},
    "custom_id": {},
    "stakeholder_id": {},
    "board_approval_date": {},
    "consideration": {},
    "security_law_exemptions": {}
  },
  "additionalProperties": false,
  "required": [
    "quantity",
    "exercise_triggers",
    "purchase_price",
    "exercise_price"
  ],
  "$comment": "Copyright © 2022 Open Cap Table Coalition (https://opencaptablecoalition.com) / Original File: https://github.com/Open-Cap-Table-Coalition/Open-Cap-Format-OCF/tree/main/schema/objects/transactions/issuance/WarrantIssuance.schema.json"
}<|MERGE_RESOLUTION|>--- conflicted
+++ resolved
@@ -34,11 +34,6 @@
       "description": "Actual purchase price of the warrant (sum up purported value of all consideration, including in-kind)",
       "$ref": "https://opencaptablecoalition.com/schema/types/Monetary.schema.json"
     },
-<<<<<<< HEAD
-    "vesting_terms_id": {
-      "description": "Identifier of the VestingTerms to which this security is subject. If not present, security is fully vested on issuance.",
-      "type": "string"
-=======
     "exercise_triggers": {
       "title": "Warrant Issuance - Exercise Trigger Array",
       "description": "In event the Warrant can convert due to trigger events (e.g. Maturity, Next Qualified Financing, Change of Control, at Election of Holder), what are the terms?",
@@ -53,10 +48,9 @@
       "$comment": "This may not be necessary as it can be expressed with the exercise_triggers",
       "$ref": "https://opencaptablecoalition.com/schema/types/Date.schema.json"
     },
-    "vesting_rules": {
-      "description": "Vesting conditions applicable to the warrant",
-      "$ref": "https://opencaptablecoalition.com/schema/types/VestingRules.schema.json"
->>>>>>> 05378323
+    "vesting_terms_id": {
+      "description": "Identifier of the VestingTerms to which this security is subject. If not present, security is fully vested on issuance.",
+      "type": "string"
     },
     "id": {},
     "comments": {},
