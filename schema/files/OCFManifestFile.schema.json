{
  "$schema": "http://json-schema.org/draft-07/schema",
  "$id": "https://opencaptablecoalition.com/schema/files/OCFManifestFile.schema.json",
  "title": "OCF Manifest File",
  "description": "Top-level schema describing the OCF Manifest, which holds issuer information and references ocf files containing transactions, stakeholders, stock classes, etc.",
  "type": "object",
  "allOf": [
    {
      "$ref": "https://opencaptablecoalition.com/schema/primitives/BaseFile.schema.json"
    }
  ],
  "properties": {
    "ocf_version": {
      "description": "OCF Version Identifier",
      "$ref": "https://opencaptablecoalition.com/schema/enums/OCFVersionType.schema.json"
    },
    "file_type": {
      "const": "OCF_MANIFEST_FILE"
    },
    "issuer": {
      "description": "Issuer for the cap table",
      "$ref": "https://opencaptablecoalition.com/schema/objects/Issuer.schema.json"
    },
    "as_of": {
      "description": "The point-in-time represented by this OCF Package",
      "$ref": "https://opencaptablecoalition.com/schema/types/Date.schema.json"
    },
    "generated_at": {
      "description": "Timestamp of when the package was generated",
      "type": "string",
      "format": "date-time"
    },
    "comments": {
      "title": "Cap Table - Comment Array",
      "description": "Unstructured text comments related to and stored for the cap table",
      "type": "array",
      "items": {
        "type": "string"
      }
    },
    "stock_plans_files": {
      "title": "Cap Table - Stock Plans File(s) Array",
      "description": "List of files containing lists of issuer stock plans, indexed from the file containing the first such object created to the file containing the last (See separate /schema/files/stock_plans_file schema to validate loaded files)",
      "type": "array",
      "items": {
        "$ref": "https://opencaptablecoalition.com/schema/types/File.schema.json"
      }
    },
    "stock_legend_templates_files": {
      "title": "Cap Table - Stock Legend Templates File(s) Array",
      "description": "List of files containing lists of issuer stock legend templates, indexed from the file containing the first such object created to the file containing the last (See separate /schema/files/stock_legend_templates_file schema to validate loaded files)",
      "type": "array",
      "items": {
        "$ref": "https://opencaptablecoalition.com/schema/types/File.schema.json"
      }
    },
    "stock_classes_files": {
      "title": "Cap Table - Stock Classes File(s) Array",
      "description": "List of files containing lists of issuer stock classes, indexed from the file containing the first such object created to the file containing the last (See separate /schema/files/stock_classes_file schema to validate loaded files)",
      "type": "array",
      "items": {
        "$ref": "https://opencaptablecoalition.com/schema/types/File.schema.json"
      }
    },
    "vesting_schedules_files": {
      "title": "Cap Table - Vesting Schedules File(s) Array",
      "description": "List of files containing lists of issuer vesting schedules, indexed from the file containing the first such object created to the file containing the last (See separate /schema/files/vesting_schedules_file schema to validate loaded files)",
      "type": "array",
      "items": {
        "$ref": "https://opencaptablecoalition.com/schema/types/File.schema.json"
      }
    },
    "valuations_files": {
      "title": "Cap Table - Valuation File(s) Array",
      "description": "List of files containing lists of issuer valuations, indexed from the file containing the first such object created to the file containing the last (See separate /schema/files/valuations_file schema to validate loaded files)",
      "type": "array",
      "items": {
        "$ref": "https://opencaptablecoalition.com/schema/types/File.schema.json"
      }
    },
    "transactions_files": {
      "title": "Cap Table - Transaction File(s) Array",
      "description": "List of files containing lists of issuer transactions, indexed from the file containing the first such object created to the file containing the last (See separate /schema/files/transactions_file schema to validate loaded files)",
      "type": "array",
      "minItems": 1,
      "items": {
        "$ref": "https://opencaptablecoalition.com/schema/types/File.schema.json"
      }
    },
    "stakeholders_files": {
      "title": "Cap Table - Stakeholder File(s) Array",
      "description": "List of files containing lists of issuer stakeholders, indexed from the file containing the first such object created to the file containing the last (See separate /schema/files/stakeholders_file schema to validate loaded files)",
      "type": "array",
      "minItems": 1,
      "items": {
        "$ref": "https://opencaptablecoalition.com/schema/types/File.schema.json"
      }
    }
  },
  "required": [
    "ocf_version",
    "file_type",
    "issuer",
<<<<<<< HEAD
    "as_of",
    "generated_at",
    "comments",
=======
>>>>>>> 44095eeb
    "stock_plans_files",
    "stock_legend_templates_files",
    "stock_classes_files",
    "vesting_schedules_files",
    "valuations_files",
    "transactions_files",
    "stakeholders_files"
  ],
  "additionalProperties": false
}<|MERGE_RESOLUTION|>--- conflicted
+++ resolved
@@ -101,12 +101,8 @@
     "ocf_version",
     "file_type",
     "issuer",
-<<<<<<< HEAD
     "as_of",
     "generated_at",
-    "comments",
-=======
->>>>>>> 44095eeb
     "stock_plans_files",
     "stock_legend_templates_files",
     "stock_classes_files",
