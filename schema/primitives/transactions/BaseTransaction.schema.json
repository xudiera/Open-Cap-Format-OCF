--- conflicted
+++ resolved
@@ -10,10 +10,6 @@
       "$ref": "https://opencaptablecoalition.com/schema/types/Date.schema.json"
     }
   },
-<<<<<<< HEAD
-  "required": ["security_id", "date"],
+  "required": ["date"],
   "$comment": "Copyright © 2022 Open Cap Table Coalition (https://opencaptablecoalition.com) / Original File: https://github.com/Open-Cap-Table-Coalition/Open-Cap-Format-OCF/tree/main/schema/primitives/transactions/BaseTransaction.schema.json"
-=======
-  "required": ["date"]
->>>>>>> 9c52b871
 }