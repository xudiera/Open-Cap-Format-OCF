--- conflicted
+++ resolved
@@ -16,25 +16,14 @@
 
 # Type - Address Properties
 
-<<<<<<< HEAD
 | Property                          | Type     | Required | Nullable       | Defined by                                                                                                                                                    |
 | :-------------------------------- | :------- | :------- | :------------- | :------------------------------------------------------------------------------------------------------------------------------------------------------------ |
 | [address_type](#address_type)     | `string` | Required | cannot be null | [Type - Address](address-properties-enum---address-type.md "https://opencaptablecoalition.com/schema/enums/AddressType.schema.json#/properties/address_type") |
 | [street_suite](#street_suite)     | `string` | Optional | cannot be null | [Type - Address](address-properties-street_suite.md "https://opencaptablecoalition.com/schema/types/Address.schema.json#/properties/street_suite")            |
 | [city](#city)                     | `string` | Optional | cannot be null | [Type - Address](address-properties-city.md "https://opencaptablecoalition.com/schema/types/Address.schema.json#/properties/city")                            |
 | [state_province](#state_province) | `string` | Optional | cannot be null | [Type - Address](address-properties-state_province.md "https://opencaptablecoalition.com/schema/types/Address.schema.json#/properties/state_province")        |
-| [country](#country)               | `string` | Required | cannot be null | [Type - Address](address-properties-country.md "https://opencaptablecoalition.com/schema/types/Address.schema.json#/properties/country")                      |
+| [country](#country)               | `string` | Required | cannot be null | [Type - Address](address-properties-type---country-code.md "https://opencaptablecoalition.com/schema/types/CountryCode.schema.json#/properties/country")      |
 | [postal_code](#postal_code)       | `string` | Optional | cannot be null | [Type - Address](address-properties-postal_code.md "https://opencaptablecoalition.com/schema/types/Address.schema.json#/properties/postal_code")              |
-=======
-| Property                          | Type     | Required | Nullable       | Defined by                                                                                                                                               |
-| :-------------------------------- | :------- | :------- | :------------- | :------------------------------------------------------------------------------------------------------------------------------------------------------- |
-| [address_type](#address_type)     | `string` | Required | cannot be null | [Type - Address](address-properties-enum---address-type.md "https://opencaptablecoalition.com/schema/enums/address_type#/properties/address_type")       |
-| [street_suite](#street_suite)     | `string` | Optional | cannot be null | [Type - Address](address-properties-street_suite.md "https://opencaptablecoalition.com/schema/types/address#/properties/street_suite")                   |
-| [city](#city)                     | `string` | Optional | cannot be null | [Type - Address](address-properties-city.md "https://opencaptablecoalition.com/schema/types/address#/properties/city")                                   |
-| [state_province](#state_province) | `string` | Optional | cannot be null | [Type - Address](address-properties-state_province.md "https://opencaptablecoalition.com/schema/types/address#/properties/state_province")               |
-| [country](#country)               | `string` | Required | cannot be null | [Type - Address](address-properties-type---country-code.md "https://opencaptablecoalition.com/schema/types/CountryCode.schema.json#/properties/country") |
-| [postal_code](#postal_code)       | `string` | Optional | cannot be null | [Type - Address](address-properties-postal_code.md "https://opencaptablecoalition.com/schema/types/address#/properties/postal_code")                     |
->>>>>>> 2ce18d93
 
 ## address_type
 
@@ -130,11 +119,7 @@
 
 *   cannot be null
 
-<<<<<<< HEAD
-*   defined in: [Type - Address](address-properties-country.md "https://opencaptablecoalition.com/schema/types/Address.schema.json#/properties/country")
-=======
 *   defined in: [Type - Address](address-properties-type---country-code.md "https://opencaptablecoalition.com/schema/types/CountryCode.schema.json#/properties/country")
->>>>>>> 2ce18d93
 
 ### country Type
 
