--- conflicted
+++ resolved
@@ -20,14 +20,13 @@
 
 # Object - Issuer Properties
 
-<<<<<<< HEAD
 | Property                                      | Type          | Required | Nullable       | Defined by                                                                                                                                                                                 |
 | :-------------------------------------------- | :------------ | :------- | :------------- | :----------------------------------------------------------------------------------------------------------------------------------------------------------------------------------------- |
 | [object_type](#object_type)                   | Not specified | Optional | cannot be null | [Object - Issuer](issuer-properties-object_type.md "https://opencaptablecoalition.com/schema/objects/Issuer.schema.json#/properties/object_type")                                          |
 | [legal_name](#legal_name)                     | `string`      | Required | cannot be null | [Object - Issuer](issuer-properties-legal_name.md "https://opencaptablecoalition.com/schema/objects/Issuer.schema.json#/properties/legal_name")                                            |
 | [dba](#dba)                                   | `string`      | Optional | cannot be null | [Object - Issuer](issuer-properties-dba.md "https://opencaptablecoalition.com/schema/objects/Issuer.schema.json#/properties/dba")                                                          |
 | [formation_date](#formation_date)             | `string`      | Required | cannot be null | [Object - Issuer](eventdrivenvestingcondition-properties-event_occurred-oneof-type---date.md "https://opencaptablecoalition.com/schema/types/Date.schema.json#/properties/formation_date") |
-| [country_of_formation](#country_of_formation) | `string`      | Required | cannot be null | [Object - Issuer](issuer-properties-country_of_formation.md "https://opencaptablecoalition.com/schema/objects/Issuer.schema.json#/properties/country_of_formation")                        |
+| [country_of_formation](#country_of_formation) | `string`      | Required | cannot be null | [Object - Issuer](address-properties-type---country-code.md "https://opencaptablecoalition.com/schema/types/CountryCode.schema.json#/properties/country_of_formation")                     |
 | [state_of_formation](#state_of_formation)     | `string`      | Optional | cannot be null | [Object - Issuer](issuer-properties-state_of_formation.md "https://opencaptablecoalition.com/schema/objects/Issuer.schema.json#/properties/state_of_formation")                            |
 | [tax_ids](#tax_ids)                           | `array`       | Optional | cannot be null | [Object - Issuer](issuer-properties-issuer---tax-id-array.md "https://opencaptablecoalition.com/schema/objects/Issuer.schema.json#/properties/tax_ids")                                    |
 | [email](#email)                               | `object`      | Optional | cannot be null | [Object - Issuer](contactinfo-properties-contact-info---email-address-array-type---email.md "https://opencaptablecoalition.com/schema/types/Email.schema.json#/properties/email")          |
@@ -35,22 +34,6 @@
 | [address](#address)                           | `object`      | Optional | cannot be null | [Object - Issuer](issuer-properties-type---address.md "https://opencaptablecoalition.com/schema/types/Address.schema.json#/properties/address")                                            |
 | [id](#id)                                     | Not specified | Optional | cannot be null | [Object - Issuer](issuer-properties-id.md "https://opencaptablecoalition.com/schema/objects/Issuer.schema.json#/properties/id")                                                            |
 | [comments](#comments)                         | Not specified | Optional | cannot be null | [Object - Issuer](issuer-properties-comments.md "https://opencaptablecoalition.com/schema/objects/Issuer.schema.json#/properties/comments")                                                |
-=======
-| Property                                      | Type          | Required | Nullable       | Defined by                                                                                                                                                                     |
-| :-------------------------------------------- | :------------ | :------- | :------------- | :----------------------------------------------------------------------------------------------------------------------------------------------------------------------------- |
-| [object_type](#object_type)                   | Not specified | Optional | cannot be null | [Object - Issuer](issuer-properties-object_type.md "https://opencaptablecoalition.com/schema/objects/issuer#/properties/object_type")                                          |
-| [legal_name](#legal_name)                     | `string`      | Required | cannot be null | [Object - Issuer](issuer-properties-legal_name.md "https://opencaptablecoalition.com/schema/objects/issuer#/properties/legal_name")                                            |
-| [dba](#dba)                                   | `string`      | Optional | cannot be null | [Object - Issuer](issuer-properties-dba.md "https://opencaptablecoalition.com/schema/objects/issuer#/properties/dba")                                                          |
-| [formation_date](#formation_date)             | `string`      | Required | cannot be null | [Object - Issuer](eventdrivenvestingcondition-properties-event_occurred-oneof-type---date.md "https://opencaptablecoalition.com/schema/types/date#/properties/formation_date") |
-| [country_of_formation](#country_of_formation) | `string`      | Required | cannot be null | [Object - Issuer](address-properties-type---country-code.md "https://opencaptablecoalition.com/schema/types/CountryCode.schema.json#/properties/country_of_formation")         |
-| [state_of_formation](#state_of_formation)     | `string`      | Optional | cannot be null | [Object - Issuer](issuer-properties-state_of_formation.md "https://opencaptablecoalition.com/schema/objects/issuer#/properties/state_of_formation")                            |
-| [tax_ids](#tax_ids)                           | `array`       | Optional | cannot be null | [Object - Issuer](issuer-properties-issuer---tax-id-array.md "https://opencaptablecoalition.com/schema/objects/issuer#/properties/tax_ids")                                    |
-| [email](#email)                               | `object`      | Optional | cannot be null | [Object - Issuer](contactinfo-properties-contact-info---email-address-array-type---email.md "https://opencaptablecoalition.com/schema/types/email#/properties/email")          |
-| [phone](#phone)                               | `object`      | Optional | cannot be null | [Object - Issuer](contactinfo-properties-contact-info---phone-number-array-type---phone.md "https://opencaptablecoalition.com/schema/types/phone#/properties/phone")           |
-| [address](#address)                           | `object`      | Optional | cannot be null | [Object - Issuer](issuer-properties-type---address.md "https://opencaptablecoalition.com/schema/types/address#/properties/address")                                            |
-| [id](#id)                                     | Not specified | Optional | cannot be null | [Object - Issuer](issuer-properties-id.md "https://opencaptablecoalition.com/schema/objects/issuer#/properties/id")                                                            |
-| [comments](#comments)                         | Not specified | Optional | cannot be null | [Object - Issuer](issuer-properties-comments.md "https://opencaptablecoalition.com/schema/objects/issuer#/properties/comments")                                                |
->>>>>>> 2ce18d93
 
 ## object_type
 
@@ -148,11 +131,7 @@
 
 *   cannot be null
 
-<<<<<<< HEAD
-*   defined in: [Object - Issuer](issuer-properties-country_of_formation.md "https://opencaptablecoalition.com/schema/objects/Issuer.schema.json#/properties/country_of_formation")
-=======
 *   defined in: [Object - Issuer](address-properties-type---country-code.md "https://opencaptablecoalition.com/schema/types/CountryCode.schema.json#/properties/country_of_formation")
->>>>>>> 2ce18d93
 
 ### country_of_formation Type
 
