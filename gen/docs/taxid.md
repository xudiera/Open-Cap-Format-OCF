--- conflicted
+++ resolved
@@ -16,17 +16,10 @@
 
 # Type - Tax Identifier Properties
 
-<<<<<<< HEAD
-| Property            | Type     | Required | Nullable       | Defined by                                                                                                                                  |
-| :------------------ | :------- | :------- | :------------- | :------------------------------------------------------------------------------------------------------------------------------------------ |
-| [tax_id](#tax_id)   | `string` | Required | cannot be null | [Type - Tax Identifier](taxid-properties-tax_id.md "https://opencaptablecoalition.com/schema/types/TaxID.schema.json#/properties/tax_id")   |
-| [country](#country) | `string` | Required | cannot be null | [Type - Tax Identifier](taxid-properties-country.md "https://opencaptablecoalition.com/schema/types/TaxID.schema.json#/properties/country") |
-=======
 | Property            | Type     | Required | Nullable       | Defined by                                                                                                                                                      |
 | :------------------ | :------- | :------- | :------------- | :-------------------------------------------------------------------------------------------------------------------------------------------------------------- |
-| [tax_id](#tax_id)   | `string` | Required | cannot be null | [Type - Tax Identifier](taxid-properties-tax_id.md "https://opencaptablecoalition.com/schema/types/tax_identifier#/properties/tax_id")                          |
+| [tax_id](#tax_id)   | `string` | Required | cannot be null | [Type - Tax Identifier](taxid-properties-tax_id.md "https://opencaptablecoalition.com/schema/types/TaxID.schema.json#/properties/tax_id")                       |
 | [country](#country) | `string` | Required | cannot be null | [Type - Tax Identifier](address-properties-type---country-code.md "https://opencaptablecoalition.com/schema/types/CountryCode.schema.json#/properties/country") |
->>>>>>> 2ce18d93
 
 ## tax_id
 
@@ -58,11 +51,7 @@
 
 *   cannot be null
 
-<<<<<<< HEAD
-*   defined in: [Type - Tax Identifier](taxid-properties-country.md "https://opencaptablecoalition.com/schema/types/TaxID.schema.json#/properties/country")
-=======
 *   defined in: [Type - Tax Identifier](address-properties-type---country-code.md "https://opencaptablecoalition.com/schema/types/CountryCode.schema.json#/properties/country")
->>>>>>> 2ce18d93
 
 ### country Type
 
