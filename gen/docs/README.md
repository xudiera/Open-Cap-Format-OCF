--- conflicted
+++ resolved
@@ -174,13 +174,9 @@
 
 *   [Type - Conversion Trigger](./conversiontrigger.md "Type representation of a convertibles conversion rights into stock upon an event (such as holder election or Change of Control)") – `https://opencaptablecoalition.com/schema/types/ConversionTrigger.schema.json`
 
-<<<<<<< HEAD
+*   [Type - Country Code](./countrycode.md "Type representation of an ISO 3166-1 alpha 2 country code") – `https://opencaptablecoalition.com/schema/types/CountryCode.schema.json`
+
 *   [Type - Custom Vesting Tranche](./customvestingtranche.md "Type representation of a vesting tranche by date and quantity") – `https://opencaptablecoalition.com/schema/types/CustomVestingTranche.schema.json`
-=======
-*   [Type - Country Code](./countrycode.md "Type representation of an ISO 3166-1 alpha 2 country code") – `https://opencaptablecoalition.com/schema/types/CountryCode.schema.json`
-
-*   [Type - Custom Vesting Tranche](./customvestingtranche.md "Type representation of a vesting tranche by date and quantity") – `https://opencaptablecoalition.com/schema/types/custom_vesting_tranche`
->>>>>>> 2ce18d93
 
 *   [Type - Date](./date.md "Type represention of an ISO-8601 date, e") – `https://opencaptablecoalition.com/schema/types/Date.schema.json`
 
@@ -206,11 +202,7 @@
 
 *   [Type - Schedule-driven Vesting Condition](./scheduledrivenvestingcondition.md "Type representation of a row in a vesting schedule") – `https://opencaptablecoalition.com/schema/types/ScheduleDrivenVestingCondition.schema.json`
 
-<<<<<<< HEAD
-*   [Type - Security Exemption](./securityexemption.md "Type representation of a securities issuance exemption that includes an unstructured description and a country code (ISO-3166) for ease of processing and analysis") – `https://opencaptablecoalition.com/schema/types/SecurityExemption.schema.json`
-=======
-*   [Type - Security Exemption](./securityexemption.md "Type representation of a securities issuance exemption that includes an unstructured description and a country code for ease of processing and analysis") – `https://opencaptablecoalition.com/schema/types/security_exemption`
->>>>>>> 2ce18d93
+*   [Type - Security Exemption](./securityexemption.md "Type representation of a securities issuance exemption that includes an unstructured description and a country code for ease of processing and analysis") – `https://opencaptablecoalition.com/schema/types/SecurityExemption.schema.json`
 
 *   [Type - Stock Class Conversion Rights](./stockclassconversionrights.md "Type representation of a conversion right from one security into a stock class") – `https://opencaptablecoalition.com/schema/types/StockClassConversionRights.schema.json`
 
